//
//  RACSignal.m
//  ReactiveCocoa
//
//  Created by Josh Abernathy on 3/15/12.
//  Copyright (c) 2012 GitHub, Inc. All rights reserved.
//

#import "RACSignal.h"
#import "EXTScope.h"
#import "NSObject+RACExtensions.h"
#import "RACBehaviorSubject.h"
#import "RACBlockTrampoline.h"
#import "RACCompoundDisposable.h"
#import "RACDisposable.h"
#import "RACReplaySubject.h"
#import "RACScheduler+Private.h"
#import "RACScheduler.h"
#import "RACSignal+Operations.h"
#import "RACSignal+Private.h"
#import "RACSubject.h"
#import "RACSubscriber.h"
#import "RACTuple.h"
#import <libkern/OSAtomic.h>

static NSMutableSet *activeSignals() {
	static dispatch_once_t onceToken;
	static NSMutableSet *activeSignal = nil;
	dispatch_once(&onceToken, ^{
		activeSignal = [[NSMutableSet alloc] init];
	});
	
	return activeSignal;
}

@interface RACSignal ()
@property (assign, getter = isTearingDown) BOOL tearingDown;
@end

@implementation RACSignal

#pragma mark Lifecycle

+ (RACSignal *)createSignal:(RACDisposable * (^)(id<RACSubscriber> subscriber))didSubscribe {
	RACSignal *signal = [[RACSignal alloc] init];
	signal.didSubscribe = didSubscribe;
	return signal;
}

+ (RACSignal *)error:(NSError *)error {
	return [self createSignal:^ RACDisposable * (id<RACSubscriber> subscriber) {
		[subscriber sendError:error];
		return nil;
	}];
}

+ (RACSignal *)never {
	return [self createSignal:^ RACDisposable * (id<RACSubscriber> subscriber) {
		return nil;
	}];
}

+ (RACSignal *)start:(id (^)(BOOL *success, NSError **error))block {
	return [self startWithScheduler:[RACScheduler scheduler] block:block];
}

+ (RACSignal *)startWithScheduler:(RACScheduler *)scheduler block:(id (^)(BOOL *success, NSError **error))block {
	return [self startWithScheduler:scheduler subjectBlock:^(RACSubject *subject) {
		BOOL success = YES;
		NSError *error = nil;
		id returned = block(&success, &error);
		
		if (!success) {
			[subject sendError:error];
		} else {
			[subject sendNext:returned];
			[subject sendCompleted];
		}
	}];
}

+ (RACSignal *)startWithScheduler:(RACScheduler *)scheduler subjectBlock:(void (^)(RACSubject *subject))block {
	NSParameterAssert(block != NULL);

	RACReplaySubject *subject = [RACReplaySubject subject];
	[scheduler schedule:^{
		block(subject);
	}];
	
	return subject;
}

- (instancetype)init {
	self = [super init];
	if (self == nil) return nil;
	
	// We want to keep the signal around until all its subscribers are done
	@synchronized (activeSignals()) {
		[activeSignals() addObject:self];
	}
	
	self.tearingDown = NO;
	self.subscribers = [NSMutableArray array];
	
	// As soon as we're created we're already trying to be released. Such is life.
	[self invalidateGlobalRefIfNoNewSubscribersShowUp];
	
	return self;
}

- (void)invalidateGlobalRef {
	@synchronized (activeSignals()) {
		[activeSignals() removeObject:self];
	}
}

- (void)invalidateGlobalRefIfNoNewSubscribersShowUp {
	// We might not be on a queue with a runloop. So make sure we do the delay
	// on the main queue.
	dispatch_async(dispatch_get_main_queue(), ^{
		// If no one subscribed in the runloop's pass, then we're free to go.
		// It's up to the caller to keep us alive if they still want us.
		[self rac_performBlock:^{
			BOOL hasSubscribers = YES;
			@synchronized (self.subscribers) {
				hasSubscribers = self.subscribers.count > 0;
			}

			if (!hasSubscribers) {
				[self invalidateGlobalRef];
			}
		} afterDelay:0];
	});
}

- (void)tearDown {
	self.tearingDown = YES;
	
	@synchronized (self.subscribers) {
		[self.subscribers removeAllObjects];
	}
	
	[self invalidateGlobalRef];
}

#pragma mark Managing Subscribers

- (void)performBlockOnEachSubscriber:(void (^)(id<RACSubscriber> subscriber))block {
	NSParameterAssert(block != NULL);

	NSArray *currentSubscribers = nil;
	@synchronized (self.subscribers) {
		currentSubscribers = [self.subscribers copy];
	}
	
	for (id<RACSubscriber> subscriber in currentSubscribers) {
		block(subscriber);
	}
}

#pragma mark NSObject

- (NSString *)description {
	return [NSString stringWithFormat:@"<%@: %p> name: %@", self.class, self, self.name];
}

@end

@implementation RACSignal (RACStream)

+ (RACSignal *)empty {
	return [self createSignal:^ RACDisposable * (id<RACSubscriber> subscriber) {
		[subscriber sendCompleted];
		return nil;
	}];
}

+ (RACSignal *)return:(id)value {
	return [self createSignal:^ RACDisposable * (id<RACSubscriber> subscriber) {
		[subscriber sendNext:value];
		[subscriber sendCompleted];
		return nil;
	}];
}

- (RACSignal *)bind:(RACStreamBindBlock (^)(void))block {
	NSParameterAssert(block != NULL);

	/*
	 * -bind: should:
	 * 
	 * 1. Subscribe to the original signal of values.
	 * 2. Any time the original signal sends a value, transform it using the binding block.
	 * 3. If the binding block returns a signal, subscribe to it, and pass all of its values through to the subscriber as they're received.
	 * 4. If the binding block asks the bind to terminate, complete the _original_ signal.
	 * 5. When _all_ signals complete, send completed to the subscriber.
	 * 
	 * If any signal sends an error at any point, send that to the subscriber.
	 */

	return [RACSignal createSignal:^(id<RACSubscriber> subscriber) {
		RACStreamBindBlock bindingBlock = block();

		NSMutableArray *signals = [NSMutableArray arrayWithObject:self];
		RACCompoundDisposable *compoundDisposable = [RACCompoundDisposable compoundDisposable];

		void (^completeSignal)(RACSignal *) = ^(RACSignal *signal) {
			@synchronized (signals) {
				[signals removeObject:signal];

				if (signals.count == 0) {
					[subscriber sendCompleted];
					[compoundDisposable dispose];
				}
			}
		};

		void (^addSignal)(RACSignal *) = ^(RACSignal *signal) {
			@synchronized (signals) {
				[signals addObject:signal];
			}

			RACDisposable *disposable = [signal subscribeNext:^(id x) {
				[subscriber sendNext:x];
			} error:^(NSError *error) {
				[compoundDisposable dispose];
				[subscriber sendError:error];
			} completed:^{
				completeSignal(signal);
			}];

			if (disposable != nil) [compoundDisposable addDisposable:disposable];
		};

		RACDisposable *bindingDisposable = [self subscribeNext:^(id x) {
			BOOL stop = NO;
			id signal = bindingBlock(x, &stop);

			if (signal != nil) addSignal(signal);
			if (signal == nil || stop) completeSignal(self);
		} error:^(NSError *error) {
			[compoundDisposable dispose];
			[subscriber sendError:error];
		} completed:^{
			completeSignal(self);
		}];

		if (bindingDisposable != nil) [compoundDisposable addDisposable:bindingDisposable];

		return compoundDisposable;
	}];
}

- (RACSignal *)map:(id (^)(id value))block {
	NSParameterAssert(block != NULL);
	
	return [RACSignal createSignal:^(id<RACSubscriber> subscriber) {
		return [self subscribeNext:^(id x) {
			[subscriber sendNext:block(x)];
		} error:^(NSError *error) {
			[subscriber sendError:error];
		} completed:^{
			[subscriber sendCompleted];
		}];
	}];
}

- (RACSignal *)concat:(RACSignal *)signal {
	return [RACSignal createSignal:^(id<RACSubscriber> subscriber) {
		__block RACDisposable *concattedDisposable = nil;
		RACDisposable *sourceDisposable = [self subscribeNext:^(id x) {
			[subscriber sendNext:x];
		} error:^(NSError *error) {
			[subscriber sendError:error];
		} completed:^{
			concattedDisposable = [signal subscribe:[RACSubscriber subscriberWithNext:^(id x) {
				[subscriber sendNext:x];
			} error:^(NSError *error) {
				[subscriber sendError:error];
			} completed:^{
				[subscriber sendCompleted];
			}]];
		}];
		
		return [RACDisposable disposableWithBlock:^{
			[sourceDisposable dispose];
			[concattedDisposable dispose];
		}];
	}];
}

- (RACSignal *)flatten {
	return [self flatten:0];
}

+ (RACSignal *)zip:(NSArray *)signals reduce:(id)reduceBlock {
	if (signals.count == 0) return self.empty;
	signals = [signals copy];
	NSUInteger numSignals = signals.count;
	return [RACSignal createSignal:^ RACDisposable * (id<RACSubscriber> subscriber) {
		NSMutableArray *disposables = [NSMutableArray arrayWithCapacity:numSignals];
		NSMutableArray *completedOrErrorBySignal = [NSMutableArray arrayWithCapacity:numSignals];
		NSMutableArray *valuesBySignal = [NSMutableArray arrayWithCapacity:numSignals];
		for (NSUInteger i = 0; i < numSignals; ++i) {
			[completedOrErrorBySignal addObject:@NO];
			[valuesBySignal addObject:NSMutableArray.array];
		}
		
		void (^sendCompleteOrErrorIfNecessary)(void) = ^{
			id errorOrTupleNil = nil;
			for (NSUInteger i = 0; i < numSignals; ++i) {
				if ([valuesBySignal[i] count] == 0) {
					id completedOrError = completedOrErrorBySignal[i];
					if ([completedOrError isEqual:RACTupleNil.tupleNil] || [completedOrError isKindOfClass:NSError.class]) {
						errorOrTupleNil = completedOrError;
					} else {
						if ([completedOrError isEqual:@YES]) {
							[subscriber sendCompleted];
						}
						return;
					}
				}
			}
			if (errorOrTupleNil != nil) {
				[subscriber sendError:([errorOrTupleNil isEqual:RACTupleNil.tupleNil] ? nil : errorOrTupleNil)];
			}
		};
		
		for (NSUInteger i = 0; i < numSignals; ++i) {
			RACSignal *signal = signals[i];
			RACDisposable *disposable = [signal subscribeNext:^(id x) {
				@synchronized(valuesBySignal) {
					[valuesBySignal[i] addObject:x ?: RACTupleNil.tupleNil];
					
					BOOL isMissingValues = NO;
					NSMutableArray *earliestValues = [NSMutableArray arrayWithCapacity:numSignals];
					for (NSUInteger j = 0; j < numSignals; ++j) {
						NSArray *nexts = valuesBySignal[j];
						if (nexts.count == 0) {
							isMissingValues = YES;
							break;
						}
						[earliestValues addObject:nexts[0]];
					}
					
					if (!isMissingValues) {
						for (NSMutableArray *nexts in valuesBySignal) {
							[nexts removeObjectAtIndex:0];
						}
						
						if (reduceBlock == NULL) {
							[subscriber sendNext:[RACTuple tupleWithObjectsFromArray:earliestValues]];
						} else {
							[subscriber sendNext:[RACBlockTrampoline invokeBlock:reduceBlock withArguments:earliestValues]];
						}
					}
					
					sendCompleteOrErrorIfNecessary();
				}
			} error:^(NSError *error) {
				@synchronized(valuesBySignal) {
					completedOrErrorBySignal[i] = error ?: RACTupleNil.tupleNil;
					sendCompleteOrErrorIfNecessary();
				}
			} completed:^{
				@synchronized(valuesBySignal) {
					completedOrErrorBySignal[i] = @YES;
					sendCompleteOrErrorIfNecessary();
				}
			}];
			
			if (disposable != nil) {
				[disposables addObject:disposable];
			}
		}
		
		return [RACDisposable disposableWithBlock:^{
			[disposables makeObjectsPerformSelector:@selector(dispose)];
		}];
	}];
}

@end

@implementation RACSignal (Subscription)

- (RACDisposable *)subscribe:(id<RACSubscriber>)subscriber {
	NSParameterAssert(subscriber != nil);
	
	@synchronized (self.subscribers) {
		[self.subscribers addObject:subscriber];
	}
	
	@weakify(self, subscriber);
	RACDisposable *defaultDisposable = [RACDisposable disposableWithBlock:^{
		@strongify(self, subscriber);

		// If the disposal is happening because the signal's being torn down, we
		// don't need to duplicate the invalidation.
		if (self.tearingDown) return;

		BOOL stillHasSubscribers = YES;
		@synchronized (self.subscribers) {
			[self.subscribers removeObject:subscriber];
			stillHasSubscribers = self.subscribers.count > 0;
		}
		
		if (!stillHasSubscribers) {
			[self invalidateGlobalRefIfNoNewSubscribersShowUp];
		}
	}];

	RACCompoundDisposable *disposable = [RACCompoundDisposable compoundDisposableWithDisposables:@[ defaultDisposable ]];
	if (self.didSubscribe != NULL) {
		[RACScheduler.subscriptionScheduler schedule:^{
			RACDisposable *innerDisposable = self.didSubscribe(subscriber);
			if (innerDisposable != nil) [disposable addDisposable:innerDisposable];
		}];
	}
	
	[subscriber didSubscribeWithDisposable:disposable];
	
	return disposable;
}

- (RACDisposable *)subscribeNext:(void (^)(id x))nextBlock {
	NSParameterAssert(nextBlock != NULL);
	
	RACSubscriber *o = [RACSubscriber subscriberWithNext:nextBlock error:NULL completed:NULL];
	return [self subscribe:o];
}

- (RACDisposable *)subscribeNext:(void (^)(id x))nextBlock completed:(void (^)(void))completedBlock {
	NSParameterAssert(nextBlock != NULL);
	NSParameterAssert(completedBlock != NULL);
	
	RACSubscriber *o = [RACSubscriber subscriberWithNext:nextBlock error:NULL completed:completedBlock];
	return [self subscribe:o];
}

- (RACDisposable *)subscribeNext:(void (^)(id x))nextBlock error:(void (^)(NSError *error))errorBlock completed:(void (^)(void))completedBlock {
	NSParameterAssert(nextBlock != NULL);
	NSParameterAssert(errorBlock != NULL);
	NSParameterAssert(completedBlock != NULL);
	
	RACSubscriber *o = [RACSubscriber subscriberWithNext:nextBlock error:errorBlock completed:completedBlock];
	return [self subscribe:o];
}

<<<<<<< HEAD
- (void)invalidateGlobalRefIfNoNewSubscribersShowUp {
	// If no one subscribed in one pass of the main run loop, then we're free to
	// go. It's up to the caller to keep us alive if they still want us.
	[RACScheduler.mainThreadScheduler schedule:^{
		BOOL hasSubscribers = YES;
		@synchronized(self.subscribers) {
			hasSubscribers = self.subscribers.count > 0;
		}

		if (!hasSubscribers) {
			[self invalidateGlobalRef];
		}
	}];
=======
- (RACDisposable *)subscribeError:(void (^)(NSError *error))errorBlock {
	NSParameterAssert(errorBlock != NULL);
	
	RACSubscriber *o = [RACSubscriber subscriberWithNext:NULL error:errorBlock completed:NULL];
	return [self subscribe:o];
>>>>>>> d3975e16
}

- (RACDisposable *)subscribeCompleted:(void (^)(void))completedBlock {
	NSParameterAssert(completedBlock != NULL);
	
	RACSubscriber *o = [RACSubscriber subscriberWithNext:NULL error:NULL completed:completedBlock];
	return [self subscribe:o];
}

- (RACDisposable *)subscribeNext:(void (^)(id x))nextBlock error:(void (^)(NSError *error))errorBlock {
	NSParameterAssert(nextBlock != NULL);
	NSParameterAssert(errorBlock != NULL);
	
	RACSubscriber *o = [RACSubscriber subscriberWithNext:nextBlock error:errorBlock completed:NULL];
	return [self subscribe:o];
}

- (RACDisposable *)subscribeError:(void (^)(NSError *))errorBlock completed:(void (^)(void))completedBlock {
	NSParameterAssert(completedBlock != NULL);
	NSParameterAssert(errorBlock != NULL);
	
	RACSubscriber *o = [RACSubscriber subscriberWithNext:NULL error:errorBlock completed:completedBlock];
	return [self subscribe:o];
}

@end<|MERGE_RESOLUTION|>--- conflicted
+++ resolved
@@ -115,22 +115,18 @@
 }
 
 - (void)invalidateGlobalRefIfNoNewSubscribersShowUp {
-	// We might not be on a queue with a runloop. So make sure we do the delay
-	// on the main queue.
-	dispatch_async(dispatch_get_main_queue(), ^{
-		// If no one subscribed in the runloop's pass, then we're free to go.
-		// It's up to the caller to keep us alive if they still want us.
-		[self rac_performBlock:^{
-			BOOL hasSubscribers = YES;
-			@synchronized (self.subscribers) {
-				hasSubscribers = self.subscribers.count > 0;
-			}
-
-			if (!hasSubscribers) {
-				[self invalidateGlobalRef];
-			}
-		} afterDelay:0];
-	});
+	// If no one subscribed in one pass of the main run loop, then we're free to
+	// go. It's up to the caller to keep us alive if they still want us.
+	[RACScheduler.mainThreadScheduler schedule:^{
+		BOOL hasSubscribers = YES;
+		@synchronized(self.subscribers) {
+			hasSubscribers = self.subscribers.count > 0;
+		}
+
+		if (!hasSubscribers) {
+			[self invalidateGlobalRef];
+		}
+	}];
 }
 
 - (void)tearDown {
@@ -447,27 +443,11 @@
 	return [self subscribe:o];
 }
 
-<<<<<<< HEAD
-- (void)invalidateGlobalRefIfNoNewSubscribersShowUp {
-	// If no one subscribed in one pass of the main run loop, then we're free to
-	// go. It's up to the caller to keep us alive if they still want us.
-	[RACScheduler.mainThreadScheduler schedule:^{
-		BOOL hasSubscribers = YES;
-		@synchronized(self.subscribers) {
-			hasSubscribers = self.subscribers.count > 0;
-		}
-
-		if (!hasSubscribers) {
-			[self invalidateGlobalRef];
-		}
-	}];
-=======
 - (RACDisposable *)subscribeError:(void (^)(NSError *error))errorBlock {
 	NSParameterAssert(errorBlock != NULL);
 	
 	RACSubscriber *o = [RACSubscriber subscriberWithNext:NULL error:errorBlock completed:NULL];
 	return [self subscribe:o];
->>>>>>> d3975e16
 }
 
 - (RACDisposable *)subscribeCompleted:(void (^)(void))completedBlock {
