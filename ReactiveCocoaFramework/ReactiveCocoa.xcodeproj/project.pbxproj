// !$*UTF8*$!
{
	archiveVersion = 1;
	classes = {
	};
	objectVersion = 46;
	objects = {

/* Begin PBXBuildFile section */
<<<<<<< HEAD
		24532B5F169643E4003585AA /* ReactiveCocoa.h in CopyFiles */ = {isa = PBXBuildFile; fileRef = 88037F8C15056328001A5B19 /* ReactiveCocoa.h */; };
		24532B60169643E4003585AA /* (null) in CopyFiles */ = {isa = PBXBuildFile; };
		24532B61169643E4003585AA /* RACSwizzling.h in CopyFiles */ = {isa = PBXBuildFile; fileRef = 8867D5F7152BDAC300321BD5 /* RACSwizzling.h */; };
		24532B62169643E4003585AA /* RACSubscriber.h in CopyFiles */ = {isa = PBXBuildFile; fileRef = 88CDF7FA150019CA00163A9F /* RACSubscriber.h */; };
		24532B63169643E4003585AA /* RACBlockTrampoline.h in CopyFiles */ = {isa = PBXBuildFile; fileRef = 888439A11634E10D00DED0DB /* RACBlockTrampoline.h */; };
		24532B64169643E4003585AA /* RACMaybe.h in CopyFiles */ = {isa = PBXBuildFile; fileRef = 8820370815096A4F002428D3 /* RACMaybe.h */; };
		24532B65169643E4003585AA /* RACUnit.h in CopyFiles */ = {isa = PBXBuildFile; fileRef = 881B37CA152260BF0079220B /* RACUnit.h */; };
		24532B66169643E4003585AA /* RACTuple.h in CopyFiles */ = {isa = PBXBuildFile; fileRef = 88B76F8C153726B00053EAE2 /* RACTuple.h */; };
		24532B67169643E4003585AA /* RACBacktrace.h in CopyFiles */ = {isa = PBXBuildFile; fileRef = D02538A115E2D7FB005BACB8 /* RACBacktrace.h */; };
		24532B68169643E4003585AA /* RACSubscriptingAssignmentTrampoline.h in CopyFiles */ = {isa = PBXBuildFile; fileRef = 88FC735316114F9C00F8A774 /* RACSubscriptingAssignmentTrampoline.h */; };
		24532B69169643E4003585AA /* NSObject+RACLifting.h in CopyFiles */ = {isa = PBXBuildFile; fileRef = 886CEAE0163DE942007632D1 /* NSObject+RACLifting.h */; };
		24532B6A169643E4003585AA /* NSInvocation+RACTypeParsing.h in CopyFiles */ = {isa = PBXBuildFile; fileRef = 887ACDA5165878A7009190AD /* NSInvocation+RACTypeParsing.h */; };
		24532B6B169643E4003585AA /* RACStream.h in CopyFiles */ = {isa = PBXBuildFile; fileRef = D0D486FF1642550100DD7605 /* RACStream.h */; };
		24532B6C169643E4003585AA /* RACSignal.h in CopyFiles */ = {isa = PBXBuildFile; fileRef = 88CDF80415001CA800163A9F /* RACSignal.h */; };
		24532B6D169643E4003585AA /* RACSignal+Operations.h in CopyFiles */ = {isa = PBXBuildFile; fileRef = D0D910CC15F915BD00AD2DDA /* RACSignal+Operations.h */; };
		24532B6E169643E4003585AA /* RACMulticastConnection.h in CopyFiles */ = {isa = PBXBuildFile; fileRef = 88C5A0231692460A0045EF05 /* RACMulticastConnection.h */; };
		24532B6F169643E4003585AA /* RACGroupedSignal.h in CopyFiles */ = {isa = PBXBuildFile; fileRef = 886F70281551CF920045D68B /* RACGroupedSignal.h */; };
		24532B70169643E4003585AA /* RACSubject.h in CopyFiles */ = {isa = PBXBuildFile; fileRef = 880B9174150B09190008488E /* RACSubject.h */; };
		24532B71169643E4003585AA /* RACReplaySubject.h in CopyFiles */ = {isa = PBXBuildFile; fileRef = 88D4AB3C1510F6C30011494F /* RACReplaySubject.h */; };
		24532B72169643E4003585AA /* RACBehaviorSubject.h in CopyFiles */ = {isa = PBXBuildFile; fileRef = 883A84D81513964B006DB4C7 /* RACBehaviorSubject.h */; };
		24532B73169643E4003585AA /* RACDisposable.h in CopyFiles */ = {isa = PBXBuildFile; fileRef = 883A84DD1513B5EC006DB4C7 /* RACDisposable.h */; };
		24532B74169643E4003585AA /* RACScopedDisposable.h in CopyFiles */ = {isa = PBXBuildFile; fileRef = 884476E2152367D100958F44 /* RACScopedDisposable.h */; };
		24532B75169643E4003585AA /* RACCompoundDisposable.h in CopyFiles */ = {isa = PBXBuildFile; fileRef = 881E86A01669304700667F7B /* RACCompoundDisposable.h */; };
		24532B76169643E4003585AA /* RACCommand.h in CopyFiles */ = {isa = PBXBuildFile; fileRef = 882093E91501E6EE00796685 /* RACCommand.h */; };
		24532B77169643E4003585AA /* RACSequence.h in CopyFiles */ = {isa = PBXBuildFile; fileRef = D0E967671641EF9C00FCFF06 /* RACSequence.h */; };
		24532B78169643E4003585AA /* RACArraySequence.h in CopyFiles */ = {isa = PBXBuildFile; fileRef = D0E967611641EF9C00FCFF06 /* RACArraySequence.h */; };
		24532B79169643E4003585AA /* RACEagerSequence.h in CopyFiles */ = {isa = PBXBuildFile; fileRef = 5F9743F51694A2460024EB82 /* RACEagerSequence.h */; };
		24532B7A169643E4003585AA /* RACDynamicSequence.h in CopyFiles */ = {isa = PBXBuildFile; fileRef = D0E967631641EF9C00FCFF06 /* RACDynamicSequence.h */; };
		24532B7B169643E4003585AA /* RACEmptySequence.h in CopyFiles */ = {isa = PBXBuildFile; fileRef = D0E967651641EF9C00FCFF06 /* RACEmptySequence.h */; };
		24532B7C169643E4003585AA /* RACStringSequence.h in CopyFiles */ = {isa = PBXBuildFile; fileRef = D0E967691641EF9C00FCFF06 /* RACStringSequence.h */; };
		24532B7D169643E4003585AA /* RACSignalSequence.h in CopyFiles */ = {isa = PBXBuildFile; fileRef = D0EE2849164D906B006954A4 /* RACSignalSequence.h */; };
		24532B7E169643E4003585AA /* RACScheduler.h in CopyFiles */ = {isa = PBXBuildFile; fileRef = 88E2C6B2153C771C00C7493C /* RACScheduler.h */; };
		24532B7F169643E4003585AA /* RACQueueScheduler.h in CopyFiles */ = {isa = PBXBuildFile; fileRef = 881E87AA16695C5600667F7B /* RACQueueScheduler.h */; };
		24532B80169643E4003585AA /* RACImmediateScheduler.h in CopyFiles */ = {isa = PBXBuildFile; fileRef = 881E87B016695EDF00667F7B /* RACImmediateScheduler.h */; };
		24532B81169643E5003585AA /* RACSubscriptionScheduler.h in CopyFiles */ = {isa = PBXBuildFile; fileRef = 881E87C21669635F00667F7B /* RACSubscriptionScheduler.h */; };
		24532B82169643E5003585AA /* NSArray+RACSequenceAdditions.h in CopyFiles */ = {isa = PBXBuildFile; fileRef = D0E967571641EF9C00FCFF06 /* NSArray+RACSequenceAdditions.h */; };
		24532B83169643E5003585AA /* NSDictionary+RACSequenceAdditions.h in CopyFiles */ = {isa = PBXBuildFile; fileRef = D0E967591641EF9C00FCFF06 /* NSDictionary+RACSequenceAdditions.h */; };
		24532B84169643E5003585AA /* NSOrderedSet+RACSequenceAdditions.h in CopyFiles */ = {isa = PBXBuildFile; fileRef = D0E9675B1641EF9C00FCFF06 /* NSOrderedSet+RACSequenceAdditions.h */; };
		24532B85169643E5003585AA /* NSSet+RACSequenceAdditions.h in CopyFiles */ = {isa = PBXBuildFile; fileRef = D0E9675D1641EF9C00FCFF06 /* NSSet+RACSequenceAdditions.h */; };
		24532B86169643E5003585AA /* NSString+RACSequenceAdditions.h in CopyFiles */ = {isa = PBXBuildFile; fileRef = D0E9675F1641EF9C00FCFF06 /* NSString+RACSequenceAdditions.h */; };
		24532B87169643E5003585AA /* RACDelegateProxy.h in CopyFiles */ = {isa = PBXBuildFile; fileRef = A1FCC3761567DED0008C9686 /* RACDelegateProxy.h */; };
		24532B88169643E5003585AA /* RACEventTrampoline.h in CopyFiles */ = {isa = PBXBuildFile; fileRef = A1FCC36B15673FA3008C9686 /* RACEventTrampoline.h */; };
		24532B89169643E5003585AA /* UIControl+RACSignalSupport.h in CopyFiles */ = {isa = PBXBuildFile; fileRef = 88F4425F153DC0450097B4C3 /* UIControl+RACSignalSupport.h */; };
		24532B8A169643E5003585AA /* UITextField+RACSignalSupport.h in CopyFiles */ = {isa = PBXBuildFile; fileRef = 88F44264153DCAC50097B4C3 /* UITextField+RACSignalSupport.h */; };
		24532B8B169643E5003585AA /* UITextView+RACSignalSupport.h in CopyFiles */ = {isa = PBXBuildFile; fileRef = A1FCC27215666AA3008C9686 /* UITextView+RACSignalSupport.h */; };
		24532B8D169643E5003585AA /* NSObject+RACKVOWrapper.h in CopyFiles */ = {isa = PBXBuildFile; fileRef = 8857BB81152A27A9009804CC /* NSObject+RACKVOWrapper.h */; };
		24532B8E169643E5003585AA /* NSObject+RACPropertySubscribing.h in CopyFiles */ = {isa = PBXBuildFile; fileRef = 88CDF82C15008C0500163A9F /* NSObject+RACPropertySubscribing.h */; };
		24532B8F169643E5003585AA /* RACValueTransformer.h in CopyFiles */ = {isa = PBXBuildFile; fileRef = 88DA309515071CBA00C19D0F /* RACValueTransformer.h */; };
		24532B90169643E5003585AA /* RACObjCRuntime.h in CopyFiles */ = {isa = PBXBuildFile; fileRef = A1FCC370156754A7008C9686 /* RACObjCRuntime.h */; };
		24532B91169643E5003585AA /* NSData+RACSupport.h in CopyFiles */ = {isa = PBXBuildFile; fileRef = 88442C8716090C1500636B49 /* NSData+RACSupport.h */; };
		24532B92169643E5003585AA /* NSFileHandle+RACSupport.h in CopyFiles */ = {isa = PBXBuildFile; fileRef = 88442C8916090C1500636B49 /* NSFileHandle+RACSupport.h */; };
		24532B93169643E5003585AA /* NSNotificationCenter+RACSupport.h in CopyFiles */ = {isa = PBXBuildFile; fileRef = 88442C8B16090C1500636B49 /* NSNotificationCenter+RACSupport.h */; };
		24532B94169643E5003585AA /* NSString+RACSupport.h in CopyFiles */ = {isa = PBXBuildFile; fileRef = 88442C8D16090C1500636B49 /* NSString+RACSupport.h */; };
		24532B9616964501003585AA /* JRSwizzle.h in CopyFiles */ = {isa = PBXBuildFile; fileRef = 8809D6EC15B1F1EE007E32AA /* JRSwizzle.h */; };
		24532B9716964501003585AA /* EXTConcreteProtocol.h in CopyFiles */ = {isa = PBXBuildFile; fileRef = D026A04015F69FE70052F7FE /* EXTConcreteProtocol.h */; };
		24532B9816964501003585AA /* EXTKeyPathCoding.h in CopyFiles */ = {isa = PBXBuildFile; fileRef = D0FA57E2162CFED200AC6F42 /* EXTKeyPathCoding.h */; };
		24532B9916964501003585AA /* EXTRuntimeExtensions.h in CopyFiles */ = {isa = PBXBuildFile; fileRef = D026A04215F69FE70052F7FE /* EXTRuntimeExtensions.h */; };
		24532B9A16964501003585AA /* EXTScope.h in CopyFiles */ = {isa = PBXBuildFile; fileRef = D0E967931641F07900FCFF06 /* EXTScope.h */; };
		24532B9B16964501003585AA /* metamacros.h in CopyFiles */ = {isa = PBXBuildFile; fileRef = D026A04415F69FE70052F7FE /* metamacros.h */; };
		5F244771167E5EDE0062180C /* RACPropertySubject.h in Headers */ = {isa = PBXBuildFile; fileRef = 5F24476F167E5EDE0062180C /* RACPropertySubject.h */; settings = {ATTRIBUTES = (Public, ); }; };
		5F244772167E5EDE0062180C /* RACPropertySubject.h in Headers */ = {isa = PBXBuildFile; fileRef = 5F24476F167E5EDE0062180C /* RACPropertySubject.h */; };
		5F244773167E5EDE0062180C /* RACPropertySubject.m in Sources */ = {isa = PBXBuildFile; fileRef = 5F244770167E5EDE0062180C /* RACPropertySubject.m */; };
		5F244774167E5EDE0062180C /* RACPropertySubject.m in Sources */ = {isa = PBXBuildFile; fileRef = 5F244770167E5EDE0062180C /* RACPropertySubject.m */; };
		5F2447AD167E87C50062180C /* RACObservablePropertySubjectSpec.m in Sources */ = {isa = PBXBuildFile; fileRef = 5F2447AC167E87C50062180C /* RACObservablePropertySubjectSpec.m */; };
		5F45A885168CFA3E00B58A2B /* RACObservablePropertySubject.h in Headers */ = {isa = PBXBuildFile; fileRef = 5F45A883168CFA3E00B58A2B /* RACObservablePropertySubject.h */; settings = {ATTRIBUTES = (Public, ); }; };
		5F45A886168CFA3E00B58A2B /* RACObservablePropertySubject.h in Headers */ = {isa = PBXBuildFile; fileRef = 5F45A883168CFA3E00B58A2B /* RACObservablePropertySubject.h */; settings = {ATTRIBUTES = (); }; };
		5F45A887168CFA3E00B58A2B /* RACObservablePropertySubject.m in Sources */ = {isa = PBXBuildFile; fileRef = 5F45A884168CFA3E00B58A2B /* RACObservablePropertySubject.m */; };
		5F45A888168CFA3E00B58A2B /* RACObservablePropertySubject.m in Sources */ = {isa = PBXBuildFile; fileRef = 5F45A884168CFA3E00B58A2B /* RACObservablePropertySubject.m */; };
		5F6FE84C169251E900A8D7A6 /* NSObject+RACObservablePropertySubject.h in Headers */ = {isa = PBXBuildFile; fileRef = 5F6FE84B169251E900A8D7A6 /* NSObject+RACObservablePropertySubject.h */; settings = {ATTRIBUTES = (Public, ); }; };
		5F6FE84D169251E900A8D7A6 /* NSObject+RACObservablePropertySubject.h in Headers */ = {isa = PBXBuildFile; fileRef = 5F6FE84B169251E900A8D7A6 /* NSObject+RACObservablePropertySubject.h */; };
		5F6FE84F1692524B00A8D7A6 /* NSObject+RACObservablePropertySubject.m in Sources */ = {isa = PBXBuildFile; fileRef = 5F6FE84E1692524B00A8D7A6 /* NSObject+RACObservablePropertySubject.m */; };
		5F6FE8501692524B00A8D7A6 /* NSObject+RACObservablePropertySubject.m in Sources */ = {isa = PBXBuildFile; fileRef = 5F6FE84E1692524B00A8D7A6 /* NSObject+RACObservablePropertySubject.m */; };
		5F6FE8531692568A00A8D7A6 /* RACBinding.h in Headers */ = {isa = PBXBuildFile; fileRef = 5F6FE8511692568A00A8D7A6 /* RACBinding.h */; settings = {ATTRIBUTES = (Public, ); }; };
		5F6FE8541692568A00A8D7A6 /* RACBinding.h in Headers */ = {isa = PBXBuildFile; fileRef = 5F6FE8511692568A00A8D7A6 /* RACBinding.h */; };
		5F6FE8551692568A00A8D7A6 /* RACBinding.m in Sources */ = {isa = PBXBuildFile; fileRef = 5F6FE8521692568A00A8D7A6 /* RACBinding.m */; };
		5F6FE8561692568A00A8D7A6 /* RACBinding.m in Sources */ = {isa = PBXBuildFile; fileRef = 5F6FE8521692568A00A8D7A6 /* RACBinding.m */; };
		5F6FE8591692572600A8D7A6 /* RACBinding+Private.h in Headers */ = {isa = PBXBuildFile; fileRef = 5F6FE8571692572600A8D7A6 /* RACBinding+Private.h */; };
		5F6FE85A1692574100A8D7A6 /* RACPropertySubject+Private.h in Headers */ = {isa = PBXBuildFile; fileRef = 5F7EFEDA16919A1A0037E500 /* RACPropertySubject+Private.h */; };
		5F7EFECF168FBC4B0037E500 /* RACPropertySubjectExamples.m in Sources */ = {isa = PBXBuildFile; fileRef = 5F7EFECD168FBC4B0037E500 /* RACPropertySubjectExamples.m */; };
		5F7EFED0168FBC4B0037E500 /* RACPropertySubjectSpec.m in Sources */ = {isa = PBXBuildFile; fileRef = 5F7EFECE168FBC4B0037E500 /* RACPropertySubjectSpec.m */; };
=======
		5F773DEA169B46670023069D /* NSEnumerator+RACSequenceAdditions.h in Headers */ = {isa = PBXBuildFile; fileRef = 5F773DE8169B46670023069D /* NSEnumerator+RACSequenceAdditions.h */; settings = {ATTRIBUTES = (Public, ); }; };
		5F773DEB169B46670023069D /* NSEnumerator+RACSequenceAdditions.h in Headers */ = {isa = PBXBuildFile; fileRef = 5F773DE8169B46670023069D /* NSEnumerator+RACSequenceAdditions.h */; settings = {ATTRIBUTES = (Public, ); }; };
		5F773DEC169B46670023069D /* NSEnumerator+RACSequenceAdditions.m in Sources */ = {isa = PBXBuildFile; fileRef = 5F773DE9169B46670023069D /* NSEnumerator+RACSequenceAdditions.m */; };
		5F773DED169B46670023069D /* NSEnumerator+RACSequenceAdditions.m in Sources */ = {isa = PBXBuildFile; fileRef = 5F773DE9169B46670023069D /* NSEnumerator+RACSequenceAdditions.m */; };
		5F773DF0169B48830023069D /* NSEnumeratorRACSequenceAdditionsSpec.m in Sources */ = {isa = PBXBuildFile; fileRef = 5F773DEF169B48830023069D /* NSEnumeratorRACSequenceAdditionsSpec.m */; };
>>>>>>> 04cb4f4e
		5F9743F91694A2460024EB82 /* RACEagerSequence.m in Sources */ = {isa = PBXBuildFile; fileRef = 5F9743F61694A2460024EB82 /* RACEagerSequence.m */; };
		5F9743FA1694A2460024EB82 /* RACEagerSequence.m in Sources */ = {isa = PBXBuildFile; fileRef = 5F9743F61694A2460024EB82 /* RACEagerSequence.m */; };
		8801E7511644BDE200A155FE /* NSObjectRACLiftingSpec.m in Sources */ = {isa = PBXBuildFile; fileRef = 8801E7501644BDE200A155FE /* NSObjectRACLiftingSpec.m */; };
		88037F8415056328001A5B19 /* Cocoa.framework in Frameworks */ = {isa = PBXBuildFile; fileRef = 88CDF7BF15000FCE00163A9F /* Cocoa.framework */; };
		88037FB81505645C001A5B19 /* ReactiveCocoa.h in Headers */ = {isa = PBXBuildFile; fileRef = 88037F8C15056328001A5B19 /* ReactiveCocoa.h */; settings = {ATTRIBUTES = (Public, ); }; };
		88037FBB1505646C001A5B19 /* NSObject+RACPropertySubscribing.h in Headers */ = {isa = PBXBuildFile; fileRef = 88CDF82C15008C0500163A9F /* NSObject+RACPropertySubscribing.h */; settings = {ATTRIBUTES = (Public, ); }; };
		88037FBC1505646C001A5B19 /* RACSignal.h in Headers */ = {isa = PBXBuildFile; fileRef = 88CDF80415001CA800163A9F /* RACSignal.h */; settings = {ATTRIBUTES = (Public, ); }; };
		88037FBE1505646C001A5B19 /* RACSubscriber.h in Headers */ = {isa = PBXBuildFile; fileRef = 88CDF7FA150019CA00163A9F /* RACSubscriber.h */; settings = {ATTRIBUTES = (Public, ); }; };
		88037FC11505646C001A5B19 /* RACCommand.h in Headers */ = {isa = PBXBuildFile; fileRef = 882093E91501E6EE00796685 /* RACCommand.h */; settings = {ATTRIBUTES = (Public, ); }; };
		88037FC21505646C001A5B19 /* NSButton+RACCommandSupport.h in Headers */ = {isa = PBXBuildFile; fileRef = 882093E61501E6CB00796685 /* NSButton+RACCommandSupport.h */; settings = {ATTRIBUTES = (Public, ); }; };
		88037FC71505647E001A5B19 /* NSObject+RACKVOWrapper.m in Sources */ = {isa = PBXBuildFile; fileRef = 88CDF82915008BB900163A9F /* NSObject+RACKVOWrapper.m */; };
		88037FC91505648C001A5B19 /* RACSubscriber.m in Sources */ = {isa = PBXBuildFile; fileRef = 88CDF7FB150019CA00163A9F /* RACSubscriber.m */; };
		88037FCC1505648C001A5B19 /* RACCommand.m in Sources */ = {isa = PBXBuildFile; fileRef = 882093EA1501E6EE00796685 /* RACCommand.m */; };
		88037FCD1505648C001A5B19 /* NSButton+RACCommandSupport.m in Sources */ = {isa = PBXBuildFile; fileRef = 882093E71501E6CB00796685 /* NSButton+RACCommandSupport.m */; };
		88037FD9150564D9001A5B19 /* ReactiveCocoa.framework in Frameworks */ = {isa = PBXBuildFile; fileRef = 88037F8315056328001A5B19 /* ReactiveCocoa.framework */; };
		8803807115056B22001A5B19 /* libExpecta.a in Frameworks */ = {isa = PBXBuildFile; fileRef = 8803805315056ACB001A5B19 /* libExpecta.a */; };
		8803807215056B22001A5B19 /* libSpecta.a in Frameworks */ = {isa = PBXBuildFile; fileRef = 8803806615056AD7001A5B19 /* libSpecta.a */; };
		8803C011166732BA00C36839 /* RACSchedulerSpec.m in Sources */ = {isa = PBXBuildFile; fileRef = 8803C010166732BA00C36839 /* RACSchedulerSpec.m */; };
		8809D6F015B1F1EE007E32AA /* JRSwizzle.m in Sources */ = {isa = PBXBuildFile; fileRef = 8809D6ED15B1F1EE007E32AA /* JRSwizzle.m */; };
		8809D6F115B1F1EE007E32AA /* JRSwizzle.m in Sources */ = {isa = PBXBuildFile; fileRef = 8809D6ED15B1F1EE007E32AA /* JRSwizzle.m */; };
		880B9176150B09190008488E /* RACSubject.h in Headers */ = {isa = PBXBuildFile; fileRef = 880B9174150B09190008488E /* RACSubject.h */; settings = {ATTRIBUTES = (Public, ); }; };
		880B9177150B09190008488E /* RACSubject.m in Sources */ = {isa = PBXBuildFile; fileRef = 880B9175150B09190008488E /* RACSubject.m */; };
		881B37CC152260BF0079220B /* RACUnit.h in Headers */ = {isa = PBXBuildFile; fileRef = 881B37CA152260BF0079220B /* RACUnit.h */; settings = {ATTRIBUTES = (Public, ); }; };
		881B37CD152260BF0079220B /* RACUnit.m in Sources */ = {isa = PBXBuildFile; fileRef = 881B37CB152260BF0079220B /* RACUnit.m */; };
		881E86A21669304800667F7B /* RACCompoundDisposable.h in Headers */ = {isa = PBXBuildFile; fileRef = 881E86A01669304700667F7B /* RACCompoundDisposable.h */; settings = {ATTRIBUTES = (Public, ); }; };
		881E86A41669304800667F7B /* RACCompoundDisposable.m in Sources */ = {isa = PBXBuildFile; fileRef = 881E86A11669304700667F7B /* RACCompoundDisposable.m */; };
		881E86A51669304800667F7B /* RACCompoundDisposable.m in Sources */ = {isa = PBXBuildFile; fileRef = 881E86A11669304700667F7B /* RACCompoundDisposable.m */; };
		881E86BA1669350B00667F7B /* RACCompoundDisposableSpec.m in Sources */ = {isa = PBXBuildFile; fileRef = 881E86B91669350B00667F7B /* RACCompoundDisposableSpec.m */; };
		881E87AC16695C5600667F7B /* RACQueueScheduler.h in Headers */ = {isa = PBXBuildFile; fileRef = 881E87AA16695C5600667F7B /* RACQueueScheduler.h */; };
		881E87AE16695C5600667F7B /* RACQueueScheduler.m in Sources */ = {isa = PBXBuildFile; fileRef = 881E87AB16695C5600667F7B /* RACQueueScheduler.m */; };
		881E87AF16695C5600667F7B /* RACQueueScheduler.m in Sources */ = {isa = PBXBuildFile; fileRef = 881E87AB16695C5600667F7B /* RACQueueScheduler.m */; };
		881E87B216695EDF00667F7B /* RACImmediateScheduler.h in Headers */ = {isa = PBXBuildFile; fileRef = 881E87B016695EDF00667F7B /* RACImmediateScheduler.h */; };
		881E87B416695EDF00667F7B /* RACImmediateScheduler.m in Sources */ = {isa = PBXBuildFile; fileRef = 881E87B116695EDF00667F7B /* RACImmediateScheduler.m */; };
		881E87B516695EDF00667F7B /* RACImmediateScheduler.m in Sources */ = {isa = PBXBuildFile; fileRef = 881E87B116695EDF00667F7B /* RACImmediateScheduler.m */; };
		881E87C41669636000667F7B /* RACSubscriptionScheduler.h in Headers */ = {isa = PBXBuildFile; fileRef = 881E87C21669635F00667F7B /* RACSubscriptionScheduler.h */; };
		881E87C61669636000667F7B /* RACSubscriptionScheduler.m in Sources */ = {isa = PBXBuildFile; fileRef = 881E87C31669636000667F7B /* RACSubscriptionScheduler.m */; };
		881E87C71669636000667F7B /* RACSubscriptionScheduler.m in Sources */ = {isa = PBXBuildFile; fileRef = 881E87C31669636000667F7B /* RACSubscriptionScheduler.m */; };
		8820937C1501C8A600796685 /* RACSignalSpec.m in Sources */ = {isa = PBXBuildFile; fileRef = 8820937B1501C8A600796685 /* RACSignalSpec.m */; };
		882CCA1E15F1564D00937D6E /* RACCommandSpec.m in Sources */ = {isa = PBXBuildFile; fileRef = 882CCA1D15F1564D00937D6E /* RACCommandSpec.m */; };
		883A84DA1513964B006DB4C7 /* RACBehaviorSubject.h in Headers */ = {isa = PBXBuildFile; fileRef = 883A84D81513964B006DB4C7 /* RACBehaviorSubject.h */; settings = {ATTRIBUTES = (Public, ); }; };
		883A84DB1513964B006DB4C7 /* RACBehaviorSubject.m in Sources */ = {isa = PBXBuildFile; fileRef = 883A84D91513964B006DB4C7 /* RACBehaviorSubject.m */; };
		883A84DF1513B5EC006DB4C7 /* RACDisposable.h in Headers */ = {isa = PBXBuildFile; fileRef = 883A84DD1513B5EC006DB4C7 /* RACDisposable.h */; settings = {ATTRIBUTES = (Public, ); }; };
		883A84E01513B5EC006DB4C7 /* RACDisposable.m in Sources */ = {isa = PBXBuildFile; fileRef = 883A84DE1513B5EC006DB4C7 /* RACDisposable.m */; };
		88442A341608A9AD00636B49 /* RACTestObject.m in Sources */ = {isa = PBXBuildFile; fileRef = 88442A331608A9AD00636B49 /* RACTestObject.m */; };
		884476E4152367D100958F44 /* RACScopedDisposable.h in Headers */ = {isa = PBXBuildFile; fileRef = 884476E2152367D100958F44 /* RACScopedDisposable.h */; settings = {ATTRIBUTES = (Public, ); }; };
		884476E5152367D100958F44 /* RACScopedDisposable.m in Sources */ = {isa = PBXBuildFile; fileRef = 884476E3152367D100958F44 /* RACScopedDisposable.m */; };
		884848B615F658B800B11BD0 /* NSButtonRACSupportSpec.m in Sources */ = {isa = PBXBuildFile; fileRef = 884848B515F658B800B11BD0 /* NSButtonRACSupportSpec.m */; };
		8851A38B16161D500050D47F /* NSObjectRACPropertySubscribingSpec.m in Sources */ = {isa = PBXBuildFile; fileRef = 8851A38A16161D500050D47F /* NSObjectRACPropertySubscribingSpec.m */; };
		8857BB82152A27A9009804CC /* NSObject+RACKVOWrapper.h in Headers */ = {isa = PBXBuildFile; fileRef = 8857BB81152A27A9009804CC /* NSObject+RACKVOWrapper.h */; settings = {ATTRIBUTES = (Public, ); }; };
		886678711518DCD800DE77EC /* NSObject+RACPropertySubscribing.m in Sources */ = {isa = PBXBuildFile; fileRef = 886678701518DCD800DE77EC /* NSObject+RACPropertySubscribing.m */; };
		8867D5FA152BDAC300321BD5 /* RACSwizzling.m in Sources */ = {isa = PBXBuildFile; fileRef = 8867D5F8152BDAC300321BD5 /* RACSwizzling.m */; };
		886CEACD163DE669007632D1 /* RACBlockTrampolineSpec.m in Sources */ = {isa = PBXBuildFile; fileRef = 886CEACC163DE669007632D1 /* RACBlockTrampolineSpec.m */; };
		886CEAE2163DE942007632D1 /* NSObject+RACLifting.h in Headers */ = {isa = PBXBuildFile; fileRef = 886CEAE0163DE942007632D1 /* NSObject+RACLifting.h */; settings = {ATTRIBUTES = (Public, ); }; };
		886CEAE4163DE942007632D1 /* NSObject+RACLifting.m in Sources */ = {isa = PBXBuildFile; fileRef = 886CEAE1163DE942007632D1 /* NSObject+RACLifting.m */; };
		886CEAE5163DE942007632D1 /* NSObject+RACLifting.m in Sources */ = {isa = PBXBuildFile; fileRef = 886CEAE1163DE942007632D1 /* NSObject+RACLifting.m */; };
		886F702A1551CF920045D68B /* RACGroupedSignal.h in Headers */ = {isa = PBXBuildFile; fileRef = 886F70281551CF920045D68B /* RACGroupedSignal.h */; settings = {ATTRIBUTES = (Public, ); }; };
		886F702B1551CF920045D68B /* RACGroupedSignal.m in Sources */ = {isa = PBXBuildFile; fileRef = 886F70291551CF920045D68B /* RACGroupedSignal.m */; };
		886F702C1551CF9D0045D68B /* RACGroupedSignal.m in Sources */ = {isa = PBXBuildFile; fileRef = 886F70291551CF920045D68B /* RACGroupedSignal.m */; };
		887ACDA7165878A8009190AD /* NSInvocation+RACTypeParsing.h in Headers */ = {isa = PBXBuildFile; fileRef = 887ACDA5165878A7009190AD /* NSInvocation+RACTypeParsing.h */; };
		887ACDA9165878A8009190AD /* NSInvocation+RACTypeParsing.m in Sources */ = {isa = PBXBuildFile; fileRef = 887ACDA6165878A7009190AD /* NSInvocation+RACTypeParsing.m */; };
		887ACDAA165878A8009190AD /* NSInvocation+RACTypeParsing.m in Sources */ = {isa = PBXBuildFile; fileRef = 887ACDA6165878A7009190AD /* NSInvocation+RACTypeParsing.m */; };
		8882D4601673B0450080E7CD /* RACBlockTrampoline.m in Sources */ = {isa = PBXBuildFile; fileRef = 888439A21634E10D00DED0DB /* RACBlockTrampoline.m */; };
		888439A31634E10D00DED0DB /* RACBlockTrampoline.h in Headers */ = {isa = PBXBuildFile; fileRef = 888439A11634E10D00DED0DB /* RACBlockTrampoline.h */; };
		88977C3E1512914A00A09EC5 /* RACSignal.m in Sources */ = {isa = PBXBuildFile; fileRef = 88977C3D1512914A00A09EC5 /* RACSignal.m */; };
		889D0A8015974B2A00F833E3 /* RACSubjectSpec.m in Sources */ = {isa = PBXBuildFile; fileRef = 889D0A7F15974B2A00F833E3 /* RACSubjectSpec.m */; };
		88A0B6D2165B2B09005DE8F3 /* RACBlockTrampoline.m in Sources */ = {isa = PBXBuildFile; fileRef = 888439A21634E10D00DED0DB /* RACBlockTrampoline.m */; };
		88A0B6D3165B2B77005DE8F3 /* RACSubscriptingAssignmentTrampoline.h in Headers */ = {isa = PBXBuildFile; fileRef = 88FC735316114F9C00F8A774 /* RACSubscriptingAssignmentTrampoline.h */; settings = {ATTRIBUTES = (Public, ); }; };
		88B76F8E153726B00053EAE2 /* RACTuple.h in Headers */ = {isa = PBXBuildFile; fileRef = 88B76F8C153726B00053EAE2 /* RACTuple.h */; settings = {ATTRIBUTES = (Public, ); }; };
		88B76F8F153726B00053EAE2 /* RACTuple.m in Sources */ = {isa = PBXBuildFile; fileRef = 88B76F8D153726B00053EAE2 /* RACTuple.m */; };
		88C5A0241692460A0045EF05 /* RACMulticastConnection.h in Headers */ = {isa = PBXBuildFile; fileRef = 88C5A0231692460A0045EF05 /* RACMulticastConnection.h */; settings = {ATTRIBUTES = (Public, ); }; };
		88C5A026169246140045EF05 /* RACMulticastConnection.m in Sources */ = {isa = PBXBuildFile; fileRef = 88C5A025169246140045EF05 /* RACMulticastConnection.m */; };
		88C5A027169246140045EF05 /* RACMulticastConnection.m in Sources */ = {isa = PBXBuildFile; fileRef = 88C5A025169246140045EF05 /* RACMulticastConnection.m */; };
		88C5A02916924BFC0045EF05 /* RACMulticastConnectionSpec.m in Sources */ = {isa = PBXBuildFile; fileRef = 88C5A02816924BFC0045EF05 /* RACMulticastConnectionSpec.m */; };
		88CDF7DE15000FCF00163A9F /* SenTestingKit.framework in Frameworks */ = {isa = PBXBuildFile; fileRef = 88CDF7DD15000FCF00163A9F /* SenTestingKit.framework */; };
		88CDF7DF15000FCF00163A9F /* Cocoa.framework in Frameworks */ = {isa = PBXBuildFile; fileRef = 88CDF7BF15000FCE00163A9F /* Cocoa.framework */; };
		88CDF7E715000FCF00163A9F /* InfoPlist.strings in Resources */ = {isa = PBXBuildFile; fileRef = 88CDF7E515000FCF00163A9F /* InfoPlist.strings */; };
		88D4AB3E1510F6C30011494F /* RACReplaySubject.h in Headers */ = {isa = PBXBuildFile; fileRef = 88D4AB3C1510F6C30011494F /* RACReplaySubject.h */; settings = {ATTRIBUTES = (Public, ); }; };
		88D4AB3F1510F6C30011494F /* RACReplaySubject.m in Sources */ = {isa = PBXBuildFile; fileRef = 88D4AB3D1510F6C30011494F /* RACReplaySubject.m */; };
		88DA309815071CBA00C19D0F /* RACValueTransformer.m in Sources */ = {isa = PBXBuildFile; fileRef = 88DA309615071CBA00C19D0F /* RACValueTransformer.m */; };
		88E2C6B4153C771C00C7493C /* RACScheduler.h in Headers */ = {isa = PBXBuildFile; fileRef = 88E2C6B2153C771C00C7493C /* RACScheduler.h */; settings = {ATTRIBUTES = (Public, ); }; };
		88E2C6B5153C771C00C7493C /* RACScheduler.m in Sources */ = {isa = PBXBuildFile; fileRef = 88E2C6B3153C771C00C7493C /* RACScheduler.m */; };
		88F440AC153DAC820097B4C3 /* Cocoa.framework in Frameworks */ = {isa = PBXBuildFile; fileRef = 88CDF7BF15000FCE00163A9F /* Cocoa.framework */; };
		88F440B7153DAD320097B4C3 /* RACSwizzling.m in Sources */ = {isa = PBXBuildFile; fileRef = 8867D5F8152BDAC300321BD5 /* RACSwizzling.m */; };
		88F440BA153DAD570097B4C3 /* RACCommand.m in Sources */ = {isa = PBXBuildFile; fileRef = 882093EA1501E6EE00796685 /* RACCommand.m */; };
		88F440BC153DAD5A0097B4C3 /* RACSubscriber.m in Sources */ = {isa = PBXBuildFile; fileRef = 88CDF7FB150019CA00163A9F /* RACSubscriber.m */; };
		88F440BD153DAD5C0097B4C3 /* RACSignal.m in Sources */ = {isa = PBXBuildFile; fileRef = 88977C3D1512914A00A09EC5 /* RACSignal.m */; };
		88F440C0153DAD630097B4C3 /* RACSubject.m in Sources */ = {isa = PBXBuildFile; fileRef = 880B9175150B09190008488E /* RACSubject.m */; };
		88F440C1153DAD640097B4C3 /* RACReplaySubject.m in Sources */ = {isa = PBXBuildFile; fileRef = 88D4AB3D1510F6C30011494F /* RACReplaySubject.m */; };
		88F440C3153DAD690097B4C3 /* RACBehaviorSubject.m in Sources */ = {isa = PBXBuildFile; fileRef = 883A84D91513964B006DB4C7 /* RACBehaviorSubject.m */; };
		88F440C5153DAD6C0097B4C3 /* RACDisposable.m in Sources */ = {isa = PBXBuildFile; fileRef = 883A84DE1513B5EC006DB4C7 /* RACDisposable.m */; };
		88F440C6153DAD6E0097B4C3 /* RACScopedDisposable.m in Sources */ = {isa = PBXBuildFile; fileRef = 884476E3152367D100958F44 /* RACScopedDisposable.m */; };
		88F440C9153DAD740097B4C3 /* RACUnit.m in Sources */ = {isa = PBXBuildFile; fileRef = 881B37CB152260BF0079220B /* RACUnit.m */; };
		88F440CA153DAD760097B4C3 /* RACTuple.m in Sources */ = {isa = PBXBuildFile; fileRef = 88B76F8D153726B00053EAE2 /* RACTuple.m */; };
		88F440CB153DAD780097B4C3 /* RACScheduler.m in Sources */ = {isa = PBXBuildFile; fileRef = 88E2C6B3153C771C00C7493C /* RACScheduler.m */; };
		88F440CE153DAD830097B4C3 /* NSObject+RACKVOWrapper.m in Sources */ = {isa = PBXBuildFile; fileRef = 88CDF82915008BB900163A9F /* NSObject+RACKVOWrapper.m */; };
		88F440CF153DAD850097B4C3 /* NSObject+RACPropertySubscribing.m in Sources */ = {isa = PBXBuildFile; fileRef = 886678701518DCD800DE77EC /* NSObject+RACPropertySubscribing.m */; };
		88F440D3153DADEA0097B4C3 /* NSObject+RACAppKitBindings.h in Headers */ = {isa = PBXBuildFile; fileRef = 88F440D1153DADEA0097B4C3 /* NSObject+RACAppKitBindings.h */; settings = {ATTRIBUTES = (Public, ); }; };
		88F440D4153DADEA0097B4C3 /* NSObject+RACAppKitBindings.m in Sources */ = {isa = PBXBuildFile; fileRef = 88F440D2153DADEA0097B4C3 /* NSObject+RACAppKitBindings.m */; };
		88F44263153DC2C70097B4C3 /* UIControl+RACSignalSupport.m in Sources */ = {isa = PBXBuildFile; fileRef = 88F44260153DC0450097B4C3 /* UIControl+RACSignalSupport.m */; };
		88F44267153DCAC50097B4C3 /* UITextField+RACSignalSupport.m in Sources */ = {isa = PBXBuildFile; fileRef = 88F44265153DCAC50097B4C3 /* UITextField+RACSignalSupport.m */; };
<<<<<<< HEAD
		88FC735616114F9C00F8A774 /* RACSubscriptingAssignmentTrampoline.h in Headers */ = {isa = PBXBuildFile; fileRef = 88FC735316114F9C00F8A774 /* RACSubscriptingAssignmentTrampoline.h */; };
		88FC735716114F9C00F8A774 /* RACSubscriptingAssignmentTrampoline.m in Sources */ = {isa = PBXBuildFile; fileRef = 88FC735416114F9C00F8A774 /* RACSubscriptingAssignmentTrampoline.m */; };
		88FC735816114F9C00F8A774 /* RACSubscriptingAssignmentTrampoline.m in Sources */ = {isa = PBXBuildFile; fileRef = 88FC735416114F9C00F8A774 /* RACSubscriptingAssignmentTrampoline.m */; };
		88FC735B16114FFB00F8A774 /* RACSubscriptingAssignmentTrampolineSpec.m in Sources */ = {isa = PBXBuildFile; fileRef = 88FC735A16114FFB00F8A774 /* RACSubscriptingAssignmentTrampolineSpec.m */; };
		90AF46CD1625536E0054F8A0 /* ReactiveCocoa.h in Headers */ = {isa = PBXBuildFile; fileRef = 88037F8C15056328001A5B19 /* ReactiveCocoa.h */; };
		90AF46CF162553720054F8A0 /* RACSwizzling.h in Headers */ = {isa = PBXBuildFile; fileRef = 8867D5F7152BDAC300321BD5 /* RACSwizzling.h */; };
		90AF46D01625537D0054F8A0 /* RACSubscriber.h in Headers */ = {isa = PBXBuildFile; fileRef = 88CDF7FA150019CA00163A9F /* RACSubscriber.h */; };
		90AF46D11625537D0054F8A0 /* RACSignal.h in Headers */ = {isa = PBXBuildFile; fileRef = 88CDF80415001CA800163A9F /* RACSignal.h */; };
		90AF46D21625537D0054F8A0 /* RACSignal+Private.h in Headers */ = {isa = PBXBuildFile; fileRef = 88977C58151296D600A09EC5 /* RACSignal+Private.h */; };
		90AF46D41625537D0054F8A0 /* RACMulticastConnection+Private.h in Headers */ = {isa = PBXBuildFile; fileRef = 88F5870515361C170084BD32 /* RACMulticastConnection+Private.h */; };
		90AF46D51625537D0054F8A0 /* RACGroupedSignal.h in Headers */ = {isa = PBXBuildFile; fileRef = 886F70281551CF920045D68B /* RACGroupedSignal.h */; };
		90AF46D81625537D0054F8A0 /* RACSubject.h in Headers */ = {isa = PBXBuildFile; fileRef = 880B9174150B09190008488E /* RACSubject.h */; };
		90AF46D91625537D0054F8A0 /* RACReplaySubject.h in Headers */ = {isa = PBXBuildFile; fileRef = 88D4AB3C1510F6C30011494F /* RACReplaySubject.h */; };
		90AF46DB1625537D0054F8A0 /* RACBehaviorSubject.h in Headers */ = {isa = PBXBuildFile; fileRef = 883A84D81513964B006DB4C7 /* RACBehaviorSubject.h */; };
		90AF46DC1625537D0054F8A0 /* RACDisposable.h in Headers */ = {isa = PBXBuildFile; fileRef = 883A84DD1513B5EC006DB4C7 /* RACDisposable.h */; };
		90AF46DD1625537D0054F8A0 /* RACScopedDisposable.h in Headers */ = {isa = PBXBuildFile; fileRef = 884476E2152367D100958F44 /* RACScopedDisposable.h */; };
		90AF46DE1625537D0054F8A0 /* RACMaybe.h in Headers */ = {isa = PBXBuildFile; fileRef = 8820370815096A4F002428D3 /* RACMaybe.h */; };
		90AF46DF1625537D0054F8A0 /* RACUnit.h in Headers */ = {isa = PBXBuildFile; fileRef = 881B37CA152260BF0079220B /* RACUnit.h */; };
		90AF46E01625537D0054F8A0 /* RACTuple.h in Headers */ = {isa = PBXBuildFile; fileRef = 88B76F8C153726B00053EAE2 /* RACTuple.h */; };
		90AF46E11625537D0054F8A0 /* RACScheduler.h in Headers */ = {isa = PBXBuildFile; fileRef = 88E2C6B2153C771C00C7493C /* RACScheduler.h */; };
		90AF46E21625537D0054F8A0 /* RACCommand.h in Headers */ = {isa = PBXBuildFile; fileRef = 882093E91501E6EE00796685 /* RACCommand.h */; };
		90AF46E51625537D0054F8A0 /* RACBacktrace.h in Headers */ = {isa = PBXBuildFile; fileRef = D02538A115E2D7FB005BACB8 /* RACBacktrace.h */; };
		90AF46EA1625538E0054F8A0 /* NSObject+RACKVOWrapper.h in Headers */ = {isa = PBXBuildFile; fileRef = 8857BB81152A27A9009804CC /* NSObject+RACKVOWrapper.h */; };
		90AF46EB1625538E0054F8A0 /* NSObject+RACPropertySubscribing.h in Headers */ = {isa = PBXBuildFile; fileRef = 88CDF82C15008C0500163A9F /* NSObject+RACPropertySubscribing.h */; };
		90AF46EC1625538E0054F8A0 /* RACValueTransformer.h in Headers */ = {isa = PBXBuildFile; fileRef = 88DA309515071CBA00C19D0F /* RACValueTransformer.h */; };
		90AF46ED162553A10054F8A0 /* EXTRuntimeExtensions.h in Headers */ = {isa = PBXBuildFile; fileRef = D026A04215F69FE70052F7FE /* EXTRuntimeExtensions.h */; };
		A1FCC27515666AA3008C9686 /* UITextView+RACSignalSupport.h in Headers */ = {isa = PBXBuildFile; fileRef = A1FCC27215666AA3008C9686 /* UITextView+RACSignalSupport.h */; };
=======
		88F70068152D2D7B00B32771 /* NSObject+RACBindings.h in Headers */ = {isa = PBXBuildFile; fileRef = 88F70066152D2D7B00B32771 /* NSObject+RACBindings.h */; settings = {ATTRIBUTES = (Public, ); }; };
		88F70069152D2D7B00B32771 /* NSObject+RACBindings.m in Sources */ = {isa = PBXBuildFile; fileRef = 88F70067152D2D7B00B32771 /* NSObject+RACBindings.m */; };
		88FC735716114F9C00F8A774 /* RACSubscriptingAssignmentTrampoline.m in Sources */ = {isa = PBXBuildFile; fileRef = 88FC735416114F9C00F8A774 /* RACSubscriptingAssignmentTrampoline.m */; };
		88FC735816114F9C00F8A774 /* RACSubscriptingAssignmentTrampoline.m in Sources */ = {isa = PBXBuildFile; fileRef = 88FC735416114F9C00F8A774 /* RACSubscriptingAssignmentTrampoline.m */; };
		88FC735B16114FFB00F8A774 /* RACSubscriptingAssignmentTrampolineSpec.m in Sources */ = {isa = PBXBuildFile; fileRef = 88FC735A16114FFB00F8A774 /* RACSubscriptingAssignmentTrampolineSpec.m */; };
>>>>>>> 04cb4f4e
		A1FCC27715666AA3008C9686 /* UITextView+RACSignalSupport.m in Sources */ = {isa = PBXBuildFile; fileRef = A1FCC27315666AA3008C9686 /* UITextView+RACSignalSupport.m */; };
		A1FCC36E15673FA3008C9686 /* RACEventTrampoline.m in Sources */ = {isa = PBXBuildFile; fileRef = A1FCC36C15673FA3008C9686 /* RACEventTrampoline.m */; };
		A1FCC374156754A7008C9686 /* RACObjCRuntime.m in Sources */ = {isa = PBXBuildFile; fileRef = A1FCC371156754A7008C9686 /* RACObjCRuntime.m */; };
		A1FCC375156754A7008C9686 /* RACObjCRuntime.m in Sources */ = {isa = PBXBuildFile; fileRef = A1FCC371156754A7008C9686 /* RACObjCRuntime.m */; };
		A1FCC37B1567DED0008C9686 /* RACDelegateProxy.m in Sources */ = {isa = PBXBuildFile; fileRef = A1FCC3771567DED0008C9686 /* RACDelegateProxy.m */; };
		D005A259169A3B7D00A9D2DB /* RACBacktrace.h in Headers */ = {isa = PBXBuildFile; fileRef = D02538A115E2D7FB005BACB8 /* RACBacktrace.h */; settings = {ATTRIBUTES = (Public, ); }; };
		D02221621678910900DBD031 /* RACTupleSpec.m in Sources */ = {isa = PBXBuildFile; fileRef = D02221611678910900DBD031 /* RACTupleSpec.m */; };
		D026A04515F69FE70052F7FE /* EXTConcreteProtocol.h in Headers */ = {isa = PBXBuildFile; fileRef = D026A04015F69FE70052F7FE /* EXTConcreteProtocol.h */; settings = {ATTRIBUTES = (Public, ); }; };
		D026A04715F69FE70052F7FE /* EXTConcreteProtocol.m in Sources */ = {isa = PBXBuildFile; fileRef = D026A04115F69FE70052F7FE /* EXTConcreteProtocol.m */; };
		D026A04815F69FE70052F7FE /* EXTConcreteProtocol.m in Sources */ = {isa = PBXBuildFile; fileRef = D026A04115F69FE70052F7FE /* EXTConcreteProtocol.m */; };
		D026A04B15F69FE70052F7FE /* EXTRuntimeExtensions.m in Sources */ = {isa = PBXBuildFile; fileRef = D026A04315F69FE70052F7FE /* EXTRuntimeExtensions.m */; settings = {COMPILER_FLAGS = "-Wno-sign-conversion"; }; };
		D026A04C15F69FE70052F7FE /* EXTRuntimeExtensions.m in Sources */ = {isa = PBXBuildFile; fileRef = D026A04315F69FE70052F7FE /* EXTRuntimeExtensions.m */; settings = {COMPILER_FLAGS = "-Wno-sign-conversion"; }; };
		D026A04D15F69FE70052F7FE /* metamacros.h in Headers */ = {isa = PBXBuildFile; fileRef = D026A04415F69FE70052F7FE /* metamacros.h */; settings = {ATTRIBUTES = (Public, ); }; };
		D041376915D2281C004BBF80 /* RACKVOWrapperSpec.m in Sources */ = {isa = PBXBuildFile; fileRef = D041376815D2281C004BBF80 /* RACKVOWrapperSpec.m */; };
		D0487AB3164314430085D890 /* RACStreamExamples.m in Sources */ = {isa = PBXBuildFile; fileRef = D0487AB2164314430085D890 /* RACStreamExamples.m */; };
		D05C5C9D16490C4300DE6D3E /* NSData+RACSupport.m in Sources */ = {isa = PBXBuildFile; fileRef = 88442C8816090C1500636B49 /* NSData+RACSupport.m */; };
		D05C5C9E16490C4600DE6D3E /* NSFileHandle+RACSupport.m in Sources */ = {isa = PBXBuildFile; fileRef = 88442C8A16090C1500636B49 /* NSFileHandle+RACSupport.m */; };
		D05C5C9F16490C4900DE6D3E /* NSNotificationCenter+RACSupport.m in Sources */ = {isa = PBXBuildFile; fileRef = 88442C8C16090C1500636B49 /* NSNotificationCenter+RACSupport.m */; };
		D05C5CA016490C4D00DE6D3E /* NSString+RACSupport.m in Sources */ = {isa = PBXBuildFile; fileRef = 88442C8E16090C1500636B49 /* NSString+RACSupport.m */; };
		D05C5CA116490C5200DE6D3E /* NSTask+RACSupport.m in Sources */ = {isa = PBXBuildFile; fileRef = 88442C9016090C1500636B49 /* NSTask+RACSupport.m */; };
		D0700F4C1672994D00D7CD30 /* NSNotificationCenterRACSupportSpec.m in Sources */ = {isa = PBXBuildFile; fileRef = D0700F4B1672994D00D7CD30 /* NSNotificationCenterRACSupportSpec.m */; };
		D077A16D169B740200057BB1 /* RACEvent.h in Headers */ = {isa = PBXBuildFile; fileRef = D077A16B169B740200057BB1 /* RACEvent.h */; settings = {ATTRIBUTES = (Public, ); }; };
		D077A16E169B740200057BB1 /* RACEvent.h in Headers */ = {isa = PBXBuildFile; fileRef = D077A16B169B740200057BB1 /* RACEvent.h */; settings = {ATTRIBUTES = (Public, ); }; };
		D077A16F169B740200057BB1 /* RACEvent.m in Sources */ = {isa = PBXBuildFile; fileRef = D077A16C169B740200057BB1 /* RACEvent.m */; };
		D077A170169B740200057BB1 /* RACEvent.m in Sources */ = {isa = PBXBuildFile; fileRef = D077A16C169B740200057BB1 /* RACEvent.m */; };
		D077A172169B79A900057BB1 /* RACEventSpec.m in Sources */ = {isa = PBXBuildFile; fileRef = D077A171169B79A900057BB1 /* RACEventSpec.m */; };
		D0870C6F16884A0600D0E11D /* RACBacktraceSpec.m in Sources */ = {isa = PBXBuildFile; fileRef = D0870C6E16884A0600D0E11D /* RACBacktraceSpec.m */; };
		D08FF264169A32D100743C6D /* ReactiveCocoa.h in Headers */ = {isa = PBXBuildFile; fileRef = 88037F8C15056328001A5B19 /* ReactiveCocoa.h */; settings = {ATTRIBUTES = (Public, ); }; };
		D08FF265169A32DC00743C6D /* RACSubscriber.h in Headers */ = {isa = PBXBuildFile; fileRef = 88CDF7FA150019CA00163A9F /* RACSubscriber.h */; settings = {ATTRIBUTES = (Public, ); }; };
		D08FF267169A330000743C6D /* RACUnit.h in Headers */ = {isa = PBXBuildFile; fileRef = 881B37CA152260BF0079220B /* RACUnit.h */; settings = {ATTRIBUTES = (Public, ); }; };
		D08FF268169A330000743C6D /* RACTuple.h in Headers */ = {isa = PBXBuildFile; fileRef = 88B76F8C153726B00053EAE2 /* RACTuple.h */; settings = {ATTRIBUTES = (Public, ); }; };
		D08FF269169A330000743C6D /* RACBacktrace.h in Headers */ = {isa = PBXBuildFile; fileRef = D02538A115E2D7FB005BACB8 /* RACBacktrace.h */; settings = {ATTRIBUTES = (Public, ); }; };
		D08FF26A169A330000743C6D /* RACSubscriptingAssignmentTrampoline.h in Headers */ = {isa = PBXBuildFile; fileRef = 88FC735316114F9C00F8A774 /* RACSubscriptingAssignmentTrampoline.h */; settings = {ATTRIBUTES = (Public, ); }; };
		D08FF26B169A330000743C6D /* NSObject+RACLifting.h in Headers */ = {isa = PBXBuildFile; fileRef = 886CEAE0163DE942007632D1 /* NSObject+RACLifting.h */; settings = {ATTRIBUTES = (Public, ); }; };
		D08FF26C169A331A00743C6D /* RACStream.h in Headers */ = {isa = PBXBuildFile; fileRef = D0D486FF1642550100DD7605 /* RACStream.h */; settings = {ATTRIBUTES = (Public, ); }; };
		D08FF26D169A331A00743C6D /* RACSignal.h in Headers */ = {isa = PBXBuildFile; fileRef = 88CDF80415001CA800163A9F /* RACSignal.h */; settings = {ATTRIBUTES = (Public, ); }; };
		D08FF26E169A331A00743C6D /* RACSignal+Operations.h in Headers */ = {isa = PBXBuildFile; fileRef = D0D910CC15F915BD00AD2DDA /* RACSignal+Operations.h */; settings = {ATTRIBUTES = (Public, ); }; };
		D08FF26F169A331A00743C6D /* RACMulticastConnection.h in Headers */ = {isa = PBXBuildFile; fileRef = 88C5A0231692460A0045EF05 /* RACMulticastConnection.h */; settings = {ATTRIBUTES = (Public, ); }; };
		D08FF270169A331A00743C6D /* RACGroupedSignal.h in Headers */ = {isa = PBXBuildFile; fileRef = 886F70281551CF920045D68B /* RACGroupedSignal.h */; settings = {ATTRIBUTES = (Public, ); }; };
		D08FF271169A331A00743C6D /* RACSubject.h in Headers */ = {isa = PBXBuildFile; fileRef = 880B9174150B09190008488E /* RACSubject.h */; settings = {ATTRIBUTES = (Public, ); }; };
		D08FF272169A331A00743C6D /* RACReplaySubject.h in Headers */ = {isa = PBXBuildFile; fileRef = 88D4AB3C1510F6C30011494F /* RACReplaySubject.h */; settings = {ATTRIBUTES = (Public, ); }; };
		D08FF273169A331A00743C6D /* RACBehaviorSubject.h in Headers */ = {isa = PBXBuildFile; fileRef = 883A84D81513964B006DB4C7 /* RACBehaviorSubject.h */; settings = {ATTRIBUTES = (Public, ); }; };
		D08FF274169A331A00743C6D /* RACDisposable.h in Headers */ = {isa = PBXBuildFile; fileRef = 883A84DD1513B5EC006DB4C7 /* RACDisposable.h */; settings = {ATTRIBUTES = (Public, ); }; };
		D08FF275169A331A00743C6D /* RACScopedDisposable.h in Headers */ = {isa = PBXBuildFile; fileRef = 884476E2152367D100958F44 /* RACScopedDisposable.h */; settings = {ATTRIBUTES = (Public, ); }; };
		D08FF276169A331A00743C6D /* RACCompoundDisposable.h in Headers */ = {isa = PBXBuildFile; fileRef = 881E86A01669304700667F7B /* RACCompoundDisposable.h */; settings = {ATTRIBUTES = (Public, ); }; };
		D08FF277169A331B00743C6D /* RACCommand.h in Headers */ = {isa = PBXBuildFile; fileRef = 882093E91501E6EE00796685 /* RACCommand.h */; settings = {ATTRIBUTES = (Public, ); }; };
		D08FF278169A331B00743C6D /* RACSequence.h in Headers */ = {isa = PBXBuildFile; fileRef = D0E967671641EF9C00FCFF06 /* RACSequence.h */; settings = {ATTRIBUTES = (Public, ); }; };
		D08FF279169A331B00743C6D /* RACArraySequence.h in Headers */ = {isa = PBXBuildFile; fileRef = D0E967611641EF9C00FCFF06 /* RACArraySequence.h */; settings = {ATTRIBUTES = (Public, ); }; };
		D08FF27A169A331B00743C6D /* RACEagerSequence.h in Headers */ = {isa = PBXBuildFile; fileRef = 5F9743F51694A2460024EB82 /* RACEagerSequence.h */; settings = {ATTRIBUTES = (Public, ); }; };
		D08FF27B169A331B00743C6D /* RACDynamicSequence.h in Headers */ = {isa = PBXBuildFile; fileRef = D0E967631641EF9C00FCFF06 /* RACDynamicSequence.h */; settings = {ATTRIBUTES = (Public, ); }; };
		D08FF27C169A331B00743C6D /* RACEmptySequence.h in Headers */ = {isa = PBXBuildFile; fileRef = D0E967651641EF9C00FCFF06 /* RACEmptySequence.h */; settings = {ATTRIBUTES = (Public, ); }; };
		D08FF27D169A331B00743C6D /* RACStringSequence.h in Headers */ = {isa = PBXBuildFile; fileRef = D0E967691641EF9C00FCFF06 /* RACStringSequence.h */; settings = {ATTRIBUTES = (Public, ); }; };
		D08FF27E169A331B00743C6D /* RACSignalSequence.h in Headers */ = {isa = PBXBuildFile; fileRef = D0EE2849164D906B006954A4 /* RACSignalSequence.h */; settings = {ATTRIBUTES = (Public, ); }; };
		D08FF27F169A331B00743C6D /* RACScheduler.h in Headers */ = {isa = PBXBuildFile; fileRef = 88E2C6B2153C771C00C7493C /* RACScheduler.h */; settings = {ATTRIBUTES = (Public, ); }; };
		D08FF280169A333400743C6D /* NSArray+RACSequenceAdditions.h in Headers */ = {isa = PBXBuildFile; fileRef = D0E967571641EF9C00FCFF06 /* NSArray+RACSequenceAdditions.h */; settings = {ATTRIBUTES = (Public, ); }; };
		D08FF281169A333400743C6D /* NSDictionary+RACSequenceAdditions.h in Headers */ = {isa = PBXBuildFile; fileRef = D0E967591641EF9C00FCFF06 /* NSDictionary+RACSequenceAdditions.h */; settings = {ATTRIBUTES = (Public, ); }; };
		D08FF282169A333400743C6D /* NSOrderedSet+RACSequenceAdditions.h in Headers */ = {isa = PBXBuildFile; fileRef = D0E9675B1641EF9C00FCFF06 /* NSOrderedSet+RACSequenceAdditions.h */; settings = {ATTRIBUTES = (Public, ); }; };
		D08FF283169A333400743C6D /* NSSet+RACSequenceAdditions.h in Headers */ = {isa = PBXBuildFile; fileRef = D0E9675D1641EF9C00FCFF06 /* NSSet+RACSequenceAdditions.h */; settings = {ATTRIBUTES = (Public, ); }; };
		D08FF284169A333400743C6D /* NSString+RACSequenceAdditions.h in Headers */ = {isa = PBXBuildFile; fileRef = D0E9675F1641EF9C00FCFF06 /* NSString+RACSequenceAdditions.h */; settings = {ATTRIBUTES = (Public, ); }; };
		D08FF285169A333400743C6D /* UIControl+RACSignalSupport.h in Headers */ = {isa = PBXBuildFile; fileRef = 88F4425F153DC0450097B4C3 /* UIControl+RACSignalSupport.h */; settings = {ATTRIBUTES = (Public, ); }; };
		D08FF286169A333400743C6D /* UITextField+RACSignalSupport.h in Headers */ = {isa = PBXBuildFile; fileRef = 88F44264153DCAC50097B4C3 /* UITextField+RACSignalSupport.h */; settings = {ATTRIBUTES = (Public, ); }; };
		D08FF287169A333400743C6D /* UITextView+RACSignalSupport.h in Headers */ = {isa = PBXBuildFile; fileRef = A1FCC27215666AA3008C9686 /* UITextView+RACSignalSupport.h */; settings = {ATTRIBUTES = (Public, ); }; };
		D08FF288169A333400743C6D /* NSObject+RACKVOWrapper.h in Headers */ = {isa = PBXBuildFile; fileRef = 8857BB81152A27A9009804CC /* NSObject+RACKVOWrapper.h */; settings = {ATTRIBUTES = (Public, ); }; };
		D08FF289169A333400743C6D /* NSObject+RACPropertySubscribing.h in Headers */ = {isa = PBXBuildFile; fileRef = 88CDF82C15008C0500163A9F /* NSObject+RACPropertySubscribing.h */; settings = {ATTRIBUTES = (Public, ); }; };
		D08FF28B169A336000743C6D /* EXTConcreteProtocol.h in Headers */ = {isa = PBXBuildFile; fileRef = D026A04015F69FE70052F7FE /* EXTConcreteProtocol.h */; settings = {ATTRIBUTES = (Public, ); }; };
		D08FF28C169A337000743C6D /* EXTKeyPathCoding.h in Headers */ = {isa = PBXBuildFile; fileRef = D0FA57E2162CFED200AC6F42 /* EXTKeyPathCoding.h */; settings = {ATTRIBUTES = (Public, ); }; };
		D08FF28D169A337000743C6D /* EXTRuntimeExtensions.h in Headers */ = {isa = PBXBuildFile; fileRef = D026A04215F69FE70052F7FE /* EXTRuntimeExtensions.h */; settings = {ATTRIBUTES = (Public, ); }; };
		D08FF28E169A337000743C6D /* EXTScope.h in Headers */ = {isa = PBXBuildFile; fileRef = D0E967931641F07900FCFF06 /* EXTScope.h */; settings = {ATTRIBUTES = (Public, ); }; };
		D08FF28F169A337000743C6D /* metamacros.h in Headers */ = {isa = PBXBuildFile; fileRef = D026A04415F69FE70052F7FE /* metamacros.h */; settings = {ATTRIBUTES = (Public, ); }; };
		D08FF2A3169A33D100743C6D /* NSObject+RACBindings.h in Headers */ = {isa = PBXBuildFile; fileRef = 88F70066152D2D7B00B32771 /* NSObject+RACBindings.h */; settings = {ATTRIBUTES = (Public, ); }; };
		D0C70EC616659333005AAD03 /* RACSubscriberExamples.m in Sources */ = {isa = PBXBuildFile; fileRef = D0C70EC516659333005AAD03 /* RACSubscriberExamples.m */; };
		D0C70EC8166595AD005AAD03 /* RACSubscriberSpec.m in Sources */ = {isa = PBXBuildFile; fileRef = D0C70EC7166595AD005AAD03 /* RACSubscriberSpec.m */; };
		D0C70F90164337A2007027B4 /* RACSequenceAdditionsSpec.m in Sources */ = {isa = PBXBuildFile; fileRef = D0C70F8F164337A2007027B4 /* RACSequenceAdditionsSpec.m */; };
		D0C70F93164337E3007027B4 /* RACSequenceExamples.m in Sources */ = {isa = PBXBuildFile; fileRef = D0C70F92164337E3007027B4 /* RACSequenceExamples.m */; };
		D0D487011642550100DD7605 /* RACStream.h in Headers */ = {isa = PBXBuildFile; fileRef = D0D486FF1642550100DD7605 /* RACStream.h */; settings = {ATTRIBUTES = (Public, ); }; };
		D0D487031642550100DD7605 /* RACStream.m in Sources */ = {isa = PBXBuildFile; fileRef = D0D487001642550100DD7605 /* RACStream.m */; };
		D0D487041642550100DD7605 /* RACStream.m in Sources */ = {isa = PBXBuildFile; fileRef = D0D487001642550100DD7605 /* RACStream.m */; };
		D0D487061642651400DD7605 /* RACSequenceSpec.m in Sources */ = {isa = PBXBuildFile; fileRef = D0D487051642651400DD7605 /* RACSequenceSpec.m */; };
		D0D910CE15F915BD00AD2DDA /* RACSignal+Operations.h in Headers */ = {isa = PBXBuildFile; fileRef = D0D910CC15F915BD00AD2DDA /* RACSignal+Operations.h */; settings = {ATTRIBUTES = (Public, ); }; };
		D0D910D015F915BD00AD2DDA /* RACSignal+Operations.m in Sources */ = {isa = PBXBuildFile; fileRef = D0D910CD15F915BD00AD2DDA /* RACSignal+Operations.m */; };
		D0D910D115F915BD00AD2DDA /* RACSignal+Operations.m in Sources */ = {isa = PBXBuildFile; fileRef = D0D910CD15F915BD00AD2DDA /* RACSignal+Operations.m */; };
		D0DFBCCE15DD6D40009DADB3 /* RACBacktrace.m in Sources */ = {isa = PBXBuildFile; fileRef = D0DFBCCD15DD6D40009DADB3 /* RACBacktrace.m */; };
		D0DFBCCF15DD6D40009DADB3 /* RACBacktrace.m in Sources */ = {isa = PBXBuildFile; fileRef = D0DFBCCD15DD6D40009DADB3 /* RACBacktrace.m */; };
		D0DFBCD015DD70CC009DADB3 /* ReactiveCocoa.framework in Copy Frameworks */ = {isa = PBXBuildFile; fileRef = 88037F8315056328001A5B19 /* ReactiveCocoa.framework */; };
		D0E9676B1641EF9C00FCFF06 /* NSArray+RACSequenceAdditions.h in Headers */ = {isa = PBXBuildFile; fileRef = D0E967571641EF9C00FCFF06 /* NSArray+RACSequenceAdditions.h */; settings = {ATTRIBUTES = (Public, ); }; };
		D0E9676D1641EF9C00FCFF06 /* NSArray+RACSequenceAdditions.m in Sources */ = {isa = PBXBuildFile; fileRef = D0E967581641EF9C00FCFF06 /* NSArray+RACSequenceAdditions.m */; };
		D0E9676E1641EF9C00FCFF06 /* NSArray+RACSequenceAdditions.m in Sources */ = {isa = PBXBuildFile; fileRef = D0E967581641EF9C00FCFF06 /* NSArray+RACSequenceAdditions.m */; };
		D0E9676F1641EF9C00FCFF06 /* NSDictionary+RACSequenceAdditions.h in Headers */ = {isa = PBXBuildFile; fileRef = D0E967591641EF9C00FCFF06 /* NSDictionary+RACSequenceAdditions.h */; settings = {ATTRIBUTES = (Public, ); }; };
		D0E967711641EF9C00FCFF06 /* NSDictionary+RACSequenceAdditions.m in Sources */ = {isa = PBXBuildFile; fileRef = D0E9675A1641EF9C00FCFF06 /* NSDictionary+RACSequenceAdditions.m */; };
		D0E967721641EF9C00FCFF06 /* NSDictionary+RACSequenceAdditions.m in Sources */ = {isa = PBXBuildFile; fileRef = D0E9675A1641EF9C00FCFF06 /* NSDictionary+RACSequenceAdditions.m */; };
		D0E967731641EF9C00FCFF06 /* NSOrderedSet+RACSequenceAdditions.h in Headers */ = {isa = PBXBuildFile; fileRef = D0E9675B1641EF9C00FCFF06 /* NSOrderedSet+RACSequenceAdditions.h */; settings = {ATTRIBUTES = (Public, ); }; };
		D0E967751641EF9C00FCFF06 /* NSOrderedSet+RACSequenceAdditions.m in Sources */ = {isa = PBXBuildFile; fileRef = D0E9675C1641EF9C00FCFF06 /* NSOrderedSet+RACSequenceAdditions.m */; };
		D0E967761641EF9C00FCFF06 /* NSOrderedSet+RACSequenceAdditions.m in Sources */ = {isa = PBXBuildFile; fileRef = D0E9675C1641EF9C00FCFF06 /* NSOrderedSet+RACSequenceAdditions.m */; };
		D0E967771641EF9C00FCFF06 /* NSSet+RACSequenceAdditions.h in Headers */ = {isa = PBXBuildFile; fileRef = D0E9675D1641EF9C00FCFF06 /* NSSet+RACSequenceAdditions.h */; settings = {ATTRIBUTES = (Public, ); }; };
		D0E967791641EF9C00FCFF06 /* NSSet+RACSequenceAdditions.m in Sources */ = {isa = PBXBuildFile; fileRef = D0E9675E1641EF9C00FCFF06 /* NSSet+RACSequenceAdditions.m */; };
		D0E9677A1641EF9C00FCFF06 /* NSSet+RACSequenceAdditions.m in Sources */ = {isa = PBXBuildFile; fileRef = D0E9675E1641EF9C00FCFF06 /* NSSet+RACSequenceAdditions.m */; };
		D0E9677B1641EF9C00FCFF06 /* NSString+RACSequenceAdditions.h in Headers */ = {isa = PBXBuildFile; fileRef = D0E9675F1641EF9C00FCFF06 /* NSString+RACSequenceAdditions.h */; settings = {ATTRIBUTES = (Public, ); }; };
		D0E9677D1641EF9C00FCFF06 /* NSString+RACSequenceAdditions.m in Sources */ = {isa = PBXBuildFile; fileRef = D0E967601641EF9C00FCFF06 /* NSString+RACSequenceAdditions.m */; };
		D0E9677E1641EF9C00FCFF06 /* NSString+RACSequenceAdditions.m in Sources */ = {isa = PBXBuildFile; fileRef = D0E967601641EF9C00FCFF06 /* NSString+RACSequenceAdditions.m */; };
		D0E967811641EF9C00FCFF06 /* RACArraySequence.m in Sources */ = {isa = PBXBuildFile; fileRef = D0E967621641EF9C00FCFF06 /* RACArraySequence.m */; };
		D0E967821641EF9C00FCFF06 /* RACArraySequence.m in Sources */ = {isa = PBXBuildFile; fileRef = D0E967621641EF9C00FCFF06 /* RACArraySequence.m */; };
		D0E967851641EF9C00FCFF06 /* RACDynamicSequence.m in Sources */ = {isa = PBXBuildFile; fileRef = D0E967641641EF9C00FCFF06 /* RACDynamicSequence.m */; };
		D0E967861641EF9C00FCFF06 /* RACDynamicSequence.m in Sources */ = {isa = PBXBuildFile; fileRef = D0E967641641EF9C00FCFF06 /* RACDynamicSequence.m */; };
		D0E967891641EF9C00FCFF06 /* RACEmptySequence.m in Sources */ = {isa = PBXBuildFile; fileRef = D0E967661641EF9C00FCFF06 /* RACEmptySequence.m */; };
		D0E9678A1641EF9C00FCFF06 /* RACEmptySequence.m in Sources */ = {isa = PBXBuildFile; fileRef = D0E967661641EF9C00FCFF06 /* RACEmptySequence.m */; };
		D0E9678B1641EF9C00FCFF06 /* RACSequence.h in Headers */ = {isa = PBXBuildFile; fileRef = D0E967671641EF9C00FCFF06 /* RACSequence.h */; settings = {ATTRIBUTES = (Public, ); }; };
		D0E9678D1641EF9C00FCFF06 /* RACSequence.m in Sources */ = {isa = PBXBuildFile; fileRef = D0E967681641EF9C00FCFF06 /* RACSequence.m */; };
		D0E9678E1641EF9C00FCFF06 /* RACSequence.m in Sources */ = {isa = PBXBuildFile; fileRef = D0E967681641EF9C00FCFF06 /* RACSequence.m */; };
		D0E967911641EF9C00FCFF06 /* RACStringSequence.m in Sources */ = {isa = PBXBuildFile; fileRef = D0E9676A1641EF9C00FCFF06 /* RACStringSequence.m */; };
		D0E967921641EF9C00FCFF06 /* RACStringSequence.m in Sources */ = {isa = PBXBuildFile; fileRef = D0E9676A1641EF9C00FCFF06 /* RACStringSequence.m */; };
		D0E967951641F07900FCFF06 /* EXTScope.h in Headers */ = {isa = PBXBuildFile; fileRef = D0E967931641F07900FCFF06 /* EXTScope.h */; settings = {ATTRIBUTES = (Public, ); }; };
		D0E967971641F07900FCFF06 /* EXTScope.m in Sources */ = {isa = PBXBuildFile; fileRef = D0E967941641F07900FCFF06 /* EXTScope.m */; };
		D0E967981641F07900FCFF06 /* EXTScope.m in Sources */ = {isa = PBXBuildFile; fileRef = D0E967941641F07900FCFF06 /* EXTScope.m */; };
		D0EDE76716968AB10072A780 /* RACPropertySignalExamples.m in Sources */ = {isa = PBXBuildFile; fileRef = D0EDE76616968AB10072A780 /* RACPropertySignalExamples.m */; };
		D0EE284D164D906B006954A4 /* RACSignalSequence.m in Sources */ = {isa = PBXBuildFile; fileRef = D0EE284A164D906B006954A4 /* RACSignalSequence.m */; };
		D0EE284E164D906B006954A4 /* RACSignalSequence.m in Sources */ = {isa = PBXBuildFile; fileRef = D0EE284A164D906B006954A4 /* RACSignalSequence.m */; };
		D0FA57E3162CFED200AC6F42 /* EXTKeyPathCoding.h in Headers */ = {isa = PBXBuildFile; fileRef = D0FA57E2162CFED200AC6F42 /* EXTKeyPathCoding.h */; settings = {ATTRIBUTES = (Public, ); }; };
/* End PBXBuildFile section */

/* Begin PBXContainerItemProxy section */
		88037FDA150564E9001A5B19 /* PBXContainerItemProxy */ = {
			isa = PBXContainerItemProxy;
			containerPortal = 88CDF7B215000FCE00163A9F /* Project object */;
			proxyType = 1;
			remoteGlobalIDString = 88037F8215056328001A5B19;
			remoteInfo = ReactiveCocoa;
		};
		8803805215056ACB001A5B19 /* PBXContainerItemProxy */ = {
			isa = PBXContainerItemProxy;
			containerPortal = 8803804815056ACA001A5B19 /* Expecta.xcodeproj */;
			proxyType = 2;
			remoteGlobalIDString = E9ACDF0C13B2DD520010F4D7;
			remoteInfo = Expecta;
		};
		8803805415056ACB001A5B19 /* PBXContainerItemProxy */ = {
			isa = PBXContainerItemProxy;
			containerPortal = 8803804815056ACA001A5B19 /* Expecta.xcodeproj */;
			proxyType = 2;
			remoteGlobalIDString = E93067CE13B2E6D100EA26FF;
			remoteInfo = "Expecta-iOS";
		};
		8803805615056ACB001A5B19 /* PBXContainerItemProxy */ = {
			isa = PBXContainerItemProxy;
			containerPortal = 8803804815056ACA001A5B19 /* Expecta.xcodeproj */;
			proxyType = 2;
			remoteGlobalIDString = E9ACDF1D13B2DD520010F4D7;
			remoteInfo = ExpectaTests;
		};
		8803805815056ACB001A5B19 /* PBXContainerItemProxy */ = {
			isa = PBXContainerItemProxy;
			containerPortal = 8803804815056ACA001A5B19 /* Expecta.xcodeproj */;
			proxyType = 2;
			remoteGlobalIDString = E93067DA13B2E6D100EA26FF;
			remoteInfo = "Expecta-iOSTests";
		};
		8803806515056AD7001A5B19 /* PBXContainerItemProxy */ = {
			isa = PBXContainerItemProxy;
			containerPortal = 8803805B15056AD7001A5B19 /* Specta.xcodeproj */;
			proxyType = 2;
			remoteGlobalIDString = E9D96A2614B6B8AB007D9521;
			remoteInfo = Specta;
		};
		8803806715056AD7001A5B19 /* PBXContainerItemProxy */ = {
			isa = PBXContainerItemProxy;
			containerPortal = 8803805B15056AD7001A5B19 /* Specta.xcodeproj */;
			proxyType = 2;
			remoteGlobalIDString = E9B777A414BA294B00D8DC76;
			remoteInfo = "Specta-iOS";
		};
		8803806915056AD7001A5B19 /* PBXContainerItemProxy */ = {
			isa = PBXContainerItemProxy;
			containerPortal = 8803805B15056AD7001A5B19 /* Specta.xcodeproj */;
			proxyType = 2;
			remoteGlobalIDString = E9D96A3A14B6B8AB007D9521;
			remoteInfo = SpectaTests;
		};
		8803806B15056AD7001A5B19 /* PBXContainerItemProxy */ = {
			isa = PBXContainerItemProxy;
			containerPortal = 8803805B15056AD7001A5B19 /* Specta.xcodeproj */;
			proxyType = 2;
			remoteGlobalIDString = E9B777B314BA294C00D8DC76;
			remoteInfo = "Specta-iOSTests";
		};
		8803806D15056B15001A5B19 /* PBXContainerItemProxy */ = {
			isa = PBXContainerItemProxy;
			containerPortal = 8803805B15056AD7001A5B19 /* Specta.xcodeproj */;
			proxyType = 1;
			remoteGlobalIDString = E9D96A2514B6B8AB007D9521;
			remoteInfo = Specta;
		};
		8803806F15056B1B001A5B19 /* PBXContainerItemProxy */ = {
			isa = PBXContainerItemProxy;
			containerPortal = 8803804815056ACA001A5B19 /* Expecta.xcodeproj */;
			proxyType = 1;
			remoteGlobalIDString = E9ACDF0B13B2DD520010F4D7;
			remoteInfo = Expecta;
		};
/* End PBXContainerItemProxy section */

/* Begin PBXCopyFilesBuildPhase section */
<<<<<<< HEAD
		24532B5C1696436C003585AA /* CopyFiles */ = {
			isa = PBXCopyFilesBuildPhase;
			buildActionMask = 2147483647;
			dstPath = include/ReactiveCocoa;
			dstSubfolderSpec = 16;
			files = (
				24532B9616964501003585AA /* JRSwizzle.h in CopyFiles */,
				24532B9716964501003585AA /* EXTConcreteProtocol.h in CopyFiles */,
				24532B9816964501003585AA /* EXTKeyPathCoding.h in CopyFiles */,
				24532B9916964501003585AA /* EXTRuntimeExtensions.h in CopyFiles */,
				24532B9A16964501003585AA /* EXTScope.h in CopyFiles */,
				24532B9B16964501003585AA /* metamacros.h in CopyFiles */,
				24532B5F169643E4003585AA /* ReactiveCocoa.h in CopyFiles */,
				24532B60169643E4003585AA /* (null) in CopyFiles */,
				24532B61169643E4003585AA /* RACSwizzling.h in CopyFiles */,
				24532B62169643E4003585AA /* RACSubscriber.h in CopyFiles */,
				24532B63169643E4003585AA /* RACBlockTrampoline.h in CopyFiles */,
				24532B64169643E4003585AA /* RACMaybe.h in CopyFiles */,
				24532B65169643E4003585AA /* RACUnit.h in CopyFiles */,
				24532B66169643E4003585AA /* RACTuple.h in CopyFiles */,
				24532B67169643E4003585AA /* RACBacktrace.h in CopyFiles */,
				24532B68169643E4003585AA /* RACSubscriptingAssignmentTrampoline.h in CopyFiles */,
				24532B69169643E4003585AA /* NSObject+RACLifting.h in CopyFiles */,
				24532B6A169643E4003585AA /* NSInvocation+RACTypeParsing.h in CopyFiles */,
				24532B6B169643E4003585AA /* RACStream.h in CopyFiles */,
				24532B6C169643E4003585AA /* RACSignal.h in CopyFiles */,
				24532B6D169643E4003585AA /* RACSignal+Operations.h in CopyFiles */,
				24532B6E169643E4003585AA /* RACMulticastConnection.h in CopyFiles */,
				24532B6F169643E4003585AA /* RACGroupedSignal.h in CopyFiles */,
				24532B70169643E4003585AA /* RACSubject.h in CopyFiles */,
				24532B71169643E4003585AA /* RACReplaySubject.h in CopyFiles */,
				24532B72169643E4003585AA /* RACBehaviorSubject.h in CopyFiles */,
				24532B73169643E4003585AA /* RACDisposable.h in CopyFiles */,
				24532B74169643E4003585AA /* RACScopedDisposable.h in CopyFiles */,
				24532B75169643E4003585AA /* RACCompoundDisposable.h in CopyFiles */,
				24532B76169643E4003585AA /* RACCommand.h in CopyFiles */,
				24532B77169643E4003585AA /* RACSequence.h in CopyFiles */,
				24532B78169643E4003585AA /* RACArraySequence.h in CopyFiles */,
				24532B79169643E4003585AA /* RACEagerSequence.h in CopyFiles */,
				24532B7A169643E4003585AA /* RACDynamicSequence.h in CopyFiles */,
				24532B7B169643E4003585AA /* RACEmptySequence.h in CopyFiles */,
				24532B7C169643E4003585AA /* RACStringSequence.h in CopyFiles */,
				24532B7D169643E4003585AA /* RACSignalSequence.h in CopyFiles */,
				24532B7E169643E4003585AA /* RACScheduler.h in CopyFiles */,
				24532B7F169643E4003585AA /* RACQueueScheduler.h in CopyFiles */,
				24532B80169643E4003585AA /* RACImmediateScheduler.h in CopyFiles */,
				24532B81169643E5003585AA /* RACSubscriptionScheduler.h in CopyFiles */,
				24532B82169643E5003585AA /* NSArray+RACSequenceAdditions.h in CopyFiles */,
				24532B83169643E5003585AA /* NSDictionary+RACSequenceAdditions.h in CopyFiles */,
				24532B84169643E5003585AA /* NSOrderedSet+RACSequenceAdditions.h in CopyFiles */,
				24532B85169643E5003585AA /* NSSet+RACSequenceAdditions.h in CopyFiles */,
				24532B86169643E5003585AA /* NSString+RACSequenceAdditions.h in CopyFiles */,
				24532B87169643E5003585AA /* RACDelegateProxy.h in CopyFiles */,
				24532B88169643E5003585AA /* RACEventTrampoline.h in CopyFiles */,
				24532B89169643E5003585AA /* UIControl+RACSignalSupport.h in CopyFiles */,
				24532B8A169643E5003585AA /* UITextField+RACSignalSupport.h in CopyFiles */,
				24532B8B169643E5003585AA /* UITextView+RACSignalSupport.h in CopyFiles */,
				24532B8D169643E5003585AA /* NSObject+RACKVOWrapper.h in CopyFiles */,
				24532B8E169643E5003585AA /* NSObject+RACPropertySubscribing.h in CopyFiles */,
				24532B8F169643E5003585AA /* RACValueTransformer.h in CopyFiles */,
				24532B90169643E5003585AA /* RACObjCRuntime.h in CopyFiles */,
				24532B91169643E5003585AA /* NSData+RACSupport.h in CopyFiles */,
				24532B92169643E5003585AA /* NSFileHandle+RACSupport.h in CopyFiles */,
				24532B93169643E5003585AA /* NSNotificationCenter+RACSupport.h in CopyFiles */,
				24532B94169643E5003585AA /* NSString+RACSupport.h in CopyFiles */,
			);
			runOnlyForDeploymentPostprocessing = 0;
		};
=======
>>>>>>> 04cb4f4e
		8820937F1501C94E00796685 /* Copy Frameworks */ = {
			isa = PBXCopyFilesBuildPhase;
			buildActionMask = 2147483647;
			dstPath = "";
			dstSubfolderSpec = 10;
			files = (
				D0DFBCD015DD70CC009DADB3 /* ReactiveCocoa.framework in Copy Frameworks */,
			);
			name = "Copy Frameworks";
			runOnlyForDeploymentPostprocessing = 0;
		};
/* End PBXCopyFilesBuildPhase section */

/* Begin PBXFileReference section */
<<<<<<< HEAD
		5F24476F167E5EDE0062180C /* RACPropertySubject.h */ = {isa = PBXFileReference; fileEncoding = 4; lastKnownFileType = sourcecode.c.h; path = RACPropertySubject.h; sourceTree = "<group>"; };
		5F244770167E5EDE0062180C /* RACPropertySubject.m */ = {isa = PBXFileReference; fileEncoding = 4; lastKnownFileType = sourcecode.c.objc; path = RACPropertySubject.m; sourceTree = "<group>"; };
		5F2447AC167E87C50062180C /* RACObservablePropertySubjectSpec.m */ = {isa = PBXFileReference; fileEncoding = 4; lastKnownFileType = sourcecode.c.objc; path = RACObservablePropertySubjectSpec.m; sourceTree = "<group>"; };
		5F45A883168CFA3E00B58A2B /* RACObservablePropertySubject.h */ = {isa = PBXFileReference; fileEncoding = 4; lastKnownFileType = sourcecode.c.h; path = RACObservablePropertySubject.h; sourceTree = "<group>"; };
		5F45A884168CFA3E00B58A2B /* RACObservablePropertySubject.m */ = {isa = PBXFileReference; fileEncoding = 4; lastKnownFileType = sourcecode.c.objc; path = RACObservablePropertySubject.m; sourceTree = "<group>"; };
		5F6FE84B169251E900A8D7A6 /* NSObject+RACObservablePropertySubject.h */ = {isa = PBXFileReference; fileEncoding = 4; lastKnownFileType = sourcecode.c.h; path = "NSObject+RACObservablePropertySubject.h"; sourceTree = "<group>"; };
		5F6FE84E1692524B00A8D7A6 /* NSObject+RACObservablePropertySubject.m */ = {isa = PBXFileReference; fileEncoding = 4; lastKnownFileType = sourcecode.c.objc; path = "NSObject+RACObservablePropertySubject.m"; sourceTree = "<group>"; };
		5F6FE8511692568A00A8D7A6 /* RACBinding.h */ = {isa = PBXFileReference; fileEncoding = 4; lastKnownFileType = sourcecode.c.h; path = RACBinding.h; sourceTree = "<group>"; };
		5F6FE8521692568A00A8D7A6 /* RACBinding.m */ = {isa = PBXFileReference; fileEncoding = 4; lastKnownFileType = sourcecode.c.objc; path = RACBinding.m; sourceTree = "<group>"; };
		5F6FE8571692572600A8D7A6 /* RACBinding+Private.h */ = {isa = PBXFileReference; fileEncoding = 4; lastKnownFileType = sourcecode.c.h; path = "RACBinding+Private.h"; sourceTree = "<group>"; };
		5F7EFECC168FBC4B0037E500 /* RACPropertySubjectExamples.h */ = {isa = PBXFileReference; fileEncoding = 4; lastKnownFileType = sourcecode.c.h; path = RACPropertySubjectExamples.h; sourceTree = "<group>"; };
		5F7EFECD168FBC4B0037E500 /* RACPropertySubjectExamples.m */ = {isa = PBXFileReference; fileEncoding = 4; lastKnownFileType = sourcecode.c.objc; path = RACPropertySubjectExamples.m; sourceTree = "<group>"; };
		5F7EFECE168FBC4B0037E500 /* RACPropertySubjectSpec.m */ = {isa = PBXFileReference; fileEncoding = 4; lastKnownFileType = sourcecode.c.objc; path = RACPropertySubjectSpec.m; sourceTree = "<group>"; };
		5F7EFEDA16919A1A0037E500 /* RACPropertySubject+Private.h */ = {isa = PBXFileReference; lastKnownFileType = sourcecode.c.h; path = "RACPropertySubject+Private.h"; sourceTree = "<group>"; };
=======
		5F773DE8169B46670023069D /* NSEnumerator+RACSequenceAdditions.h */ = {isa = PBXFileReference; fileEncoding = 4; lastKnownFileType = sourcecode.c.h; path = "NSEnumerator+RACSequenceAdditions.h"; sourceTree = "<group>"; };
		5F773DE9169B46670023069D /* NSEnumerator+RACSequenceAdditions.m */ = {isa = PBXFileReference; fileEncoding = 4; lastKnownFileType = sourcecode.c.objc; path = "NSEnumerator+RACSequenceAdditions.m"; sourceTree = "<group>"; };
		5F773DEF169B48830023069D /* NSEnumeratorRACSequenceAdditionsSpec.m */ = {isa = PBXFileReference; fileEncoding = 4; lastKnownFileType = sourcecode.c.objc; path = NSEnumeratorRACSequenceAdditionsSpec.m; sourceTree = "<group>"; };
>>>>>>> 04cb4f4e
		5F9743F51694A2460024EB82 /* RACEagerSequence.h */ = {isa = PBXFileReference; fileEncoding = 4; lastKnownFileType = sourcecode.c.h; path = RACEagerSequence.h; sourceTree = "<group>"; };
		5F9743F61694A2460024EB82 /* RACEagerSequence.m */ = {isa = PBXFileReference; fileEncoding = 4; lastKnownFileType = sourcecode.c.objc; path = RACEagerSequence.m; sourceTree = "<group>"; };
		8801E7501644BDE200A155FE /* NSObjectRACLiftingSpec.m */ = {isa = PBXFileReference; fileEncoding = 4; lastKnownFileType = sourcecode.c.objc; path = NSObjectRACLiftingSpec.m; sourceTree = "<group>"; };
		88037F8315056328001A5B19 /* ReactiveCocoa.framework */ = {isa = PBXFileReference; explicitFileType = wrapper.framework; includeInIndex = 0; path = ReactiveCocoa.framework; sourceTree = BUILT_PRODUCTS_DIR; };
		88037F8C15056328001A5B19 /* ReactiveCocoa.h */ = {isa = PBXFileReference; lastKnownFileType = sourcecode.c.h; path = ReactiveCocoa.h; sourceTree = "<group>"; };
		8803804815056ACA001A5B19 /* Expecta.xcodeproj */ = {isa = PBXFileReference; lastKnownFileType = "wrapper.pb-project"; name = Expecta.xcodeproj; path = ../../external/expecta/Expecta.xcodeproj; sourceTree = "<group>"; };
		8803805B15056AD7001A5B19 /* Specta.xcodeproj */ = {isa = PBXFileReference; lastKnownFileType = "wrapper.pb-project"; name = Specta.xcodeproj; path = ../../external/specta/Specta.xcodeproj; sourceTree = "<group>"; };
		8803C010166732BA00C36839 /* RACSchedulerSpec.m */ = {isa = PBXFileReference; fileEncoding = 4; lastKnownFileType = sourcecode.c.objc; path = RACSchedulerSpec.m; sourceTree = "<group>"; };
		8809D6EC15B1F1EE007E32AA /* JRSwizzle.h */ = {isa = PBXFileReference; fileEncoding = 4; lastKnownFileType = sourcecode.c.h; name = JRSwizzle.h; path = ../external/jrswizzle/JRSwizzle.h; sourceTree = "<group>"; };
		8809D6ED15B1F1EE007E32AA /* JRSwizzle.m */ = {isa = PBXFileReference; fileEncoding = 4; lastKnownFileType = sourcecode.c.objc; name = JRSwizzle.m; path = ../external/jrswizzle/JRSwizzle.m; sourceTree = "<group>"; };
		880B9174150B09190008488E /* RACSubject.h */ = {isa = PBXFileReference; fileEncoding = 4; lastKnownFileType = sourcecode.c.h; path = RACSubject.h; sourceTree = "<group>"; };
		880B9175150B09190008488E /* RACSubject.m */ = {isa = PBXFileReference; fileEncoding = 4; lastKnownFileType = sourcecode.c.objc; path = RACSubject.m; sourceTree = "<group>"; };
		881B37CA152260BF0079220B /* RACUnit.h */ = {isa = PBXFileReference; fileEncoding = 4; lastKnownFileType = sourcecode.c.h; path = RACUnit.h; sourceTree = "<group>"; };
		881B37CB152260BF0079220B /* RACUnit.m */ = {isa = PBXFileReference; fileEncoding = 4; lastKnownFileType = sourcecode.c.objc; path = RACUnit.m; sourceTree = "<group>"; };
		881E86A01669304700667F7B /* RACCompoundDisposable.h */ = {isa = PBXFileReference; fileEncoding = 4; lastKnownFileType = sourcecode.c.h; path = RACCompoundDisposable.h; sourceTree = "<group>"; };
		881E86A11669304700667F7B /* RACCompoundDisposable.m */ = {isa = PBXFileReference; fileEncoding = 4; lastKnownFileType = sourcecode.c.objc; path = RACCompoundDisposable.m; sourceTree = "<group>"; };
		881E86B91669350B00667F7B /* RACCompoundDisposableSpec.m */ = {isa = PBXFileReference; fileEncoding = 4; lastKnownFileType = sourcecode.c.objc; path = RACCompoundDisposableSpec.m; sourceTree = "<group>"; };
		881E87AA16695C5600667F7B /* RACQueueScheduler.h */ = {isa = PBXFileReference; fileEncoding = 4; lastKnownFileType = sourcecode.c.h; path = RACQueueScheduler.h; sourceTree = "<group>"; };
		881E87AB16695C5600667F7B /* RACQueueScheduler.m */ = {isa = PBXFileReference; fileEncoding = 4; lastKnownFileType = sourcecode.c.objc; path = RACQueueScheduler.m; sourceTree = "<group>"; };
		881E87B016695EDF00667F7B /* RACImmediateScheduler.h */ = {isa = PBXFileReference; fileEncoding = 4; lastKnownFileType = sourcecode.c.h; path = RACImmediateScheduler.h; sourceTree = "<group>"; };
		881E87B116695EDF00667F7B /* RACImmediateScheduler.m */ = {isa = PBXFileReference; fileEncoding = 4; lastKnownFileType = sourcecode.c.objc; path = RACImmediateScheduler.m; sourceTree = "<group>"; };
		881E87C21669635F00667F7B /* RACSubscriptionScheduler.h */ = {isa = PBXFileReference; fileEncoding = 4; lastKnownFileType = sourcecode.c.h; path = RACSubscriptionScheduler.h; sourceTree = "<group>"; };
		881E87C31669636000667F7B /* RACSubscriptionScheduler.m */ = {isa = PBXFileReference; fileEncoding = 4; lastKnownFileType = sourcecode.c.objc; path = RACSubscriptionScheduler.m; sourceTree = "<group>"; };
		8820937B1501C8A600796685 /* RACSignalSpec.m */ = {isa = PBXFileReference; fileEncoding = 4; lastKnownFileType = sourcecode.c.objc; path = RACSignalSpec.m; sourceTree = "<group>"; };
		882093E61501E6CB00796685 /* NSButton+RACCommandSupport.h */ = {isa = PBXFileReference; fileEncoding = 4; lastKnownFileType = sourcecode.c.h; path = "NSButton+RACCommandSupport.h"; sourceTree = "<group>"; };
		882093E71501E6CB00796685 /* NSButton+RACCommandSupport.m */ = {isa = PBXFileReference; fileEncoding = 4; lastKnownFileType = sourcecode.c.objc; path = "NSButton+RACCommandSupport.m"; sourceTree = "<group>"; };
		882093E91501E6EE00796685 /* RACCommand.h */ = {isa = PBXFileReference; fileEncoding = 4; lastKnownFileType = sourcecode.c.h; lineEnding = 0; path = RACCommand.h; sourceTree = "<group>"; xcLanguageSpecificationIdentifier = xcode.lang.objcpp; };
		882093EA1501E6EE00796685 /* RACCommand.m */ = {isa = PBXFileReference; fileEncoding = 4; lastKnownFileType = sourcecode.c.objc; lineEnding = 0; path = RACCommand.m; sourceTree = "<group>"; xcLanguageSpecificationIdentifier = xcode.lang.objc; };
		882CCA1D15F1564D00937D6E /* RACCommandSpec.m */ = {isa = PBXFileReference; fileEncoding = 4; lastKnownFileType = sourcecode.c.objc; path = RACCommandSpec.m; sourceTree = "<group>"; };
		883A84D81513964B006DB4C7 /* RACBehaviorSubject.h */ = {isa = PBXFileReference; fileEncoding = 4; lastKnownFileType = sourcecode.c.h; path = RACBehaviorSubject.h; sourceTree = "<group>"; };
		883A84D91513964B006DB4C7 /* RACBehaviorSubject.m */ = {isa = PBXFileReference; fileEncoding = 4; lastKnownFileType = sourcecode.c.objc; lineEnding = 0; path = RACBehaviorSubject.m; sourceTree = "<group>"; xcLanguageSpecificationIdentifier = xcode.lang.objc; };
		883A84DD1513B5EC006DB4C7 /* RACDisposable.h */ = {isa = PBXFileReference; fileEncoding = 4; lastKnownFileType = sourcecode.c.h; path = RACDisposable.h; sourceTree = "<group>"; };
		883A84DE1513B5EC006DB4C7 /* RACDisposable.m */ = {isa = PBXFileReference; fileEncoding = 4; lastKnownFileType = sourcecode.c.objc; path = RACDisposable.m; sourceTree = "<group>"; };
		88442A321608A9AD00636B49 /* RACTestObject.h */ = {isa = PBXFileReference; fileEncoding = 4; lastKnownFileType = sourcecode.c.h; path = RACTestObject.h; sourceTree = "<group>"; };
		88442A331608A9AD00636B49 /* RACTestObject.m */ = {isa = PBXFileReference; fileEncoding = 4; lastKnownFileType = sourcecode.c.objc; path = RACTestObject.m; sourceTree = "<group>"; };
		88442C8716090C1500636B49 /* NSData+RACSupport.h */ = {isa = PBXFileReference; lastKnownFileType = sourcecode.c.h; name = "NSData+RACSupport.h"; path = "../../RACExtensions/NSData+RACSupport.h"; sourceTree = "<group>"; };
		88442C8816090C1500636B49 /* NSData+RACSupport.m */ = {isa = PBXFileReference; lastKnownFileType = sourcecode.c.objc; name = "NSData+RACSupport.m"; path = "../../RACExtensions/NSData+RACSupport.m"; sourceTree = "<group>"; };
		88442C8916090C1500636B49 /* NSFileHandle+RACSupport.h */ = {isa = PBXFileReference; lastKnownFileType = sourcecode.c.h; name = "NSFileHandle+RACSupport.h"; path = "../../RACExtensions/NSFileHandle+RACSupport.h"; sourceTree = "<group>"; };
		88442C8A16090C1500636B49 /* NSFileHandle+RACSupport.m */ = {isa = PBXFileReference; lastKnownFileType = sourcecode.c.objc; name = "NSFileHandle+RACSupport.m"; path = "../../RACExtensions/NSFileHandle+RACSupport.m"; sourceTree = "<group>"; };
		88442C8B16090C1500636B49 /* NSNotificationCenter+RACSupport.h */ = {isa = PBXFileReference; lastKnownFileType = sourcecode.c.h; name = "NSNotificationCenter+RACSupport.h"; path = "../../RACExtensions/NSNotificationCenter+RACSupport.h"; sourceTree = "<group>"; };
		88442C8C16090C1500636B49 /* NSNotificationCenter+RACSupport.m */ = {isa = PBXFileReference; lastKnownFileType = sourcecode.c.objc; name = "NSNotificationCenter+RACSupport.m"; path = "../../RACExtensions/NSNotificationCenter+RACSupport.m"; sourceTree = "<group>"; };
		88442C8D16090C1500636B49 /* NSString+RACSupport.h */ = {isa = PBXFileReference; lastKnownFileType = sourcecode.c.h; name = "NSString+RACSupport.h"; path = "../../RACExtensions/NSString+RACSupport.h"; sourceTree = "<group>"; };
		88442C8E16090C1500636B49 /* NSString+RACSupport.m */ = {isa = PBXFileReference; lastKnownFileType = sourcecode.c.objc; name = "NSString+RACSupport.m"; path = "../../RACExtensions/NSString+RACSupport.m"; sourceTree = "<group>"; };
		88442C8F16090C1500636B49 /* NSTask+RACSupport.h */ = {isa = PBXFileReference; lastKnownFileType = sourcecode.c.h; name = "NSTask+RACSupport.h"; path = "../../RACExtensions/NSTask+RACSupport.h"; sourceTree = "<group>"; };
		88442C9016090C1500636B49 /* NSTask+RACSupport.m */ = {isa = PBXFileReference; lastKnownFileType = sourcecode.c.objc; name = "NSTask+RACSupport.m"; path = "../../RACExtensions/NSTask+RACSupport.m"; sourceTree = "<group>"; };
		884476E2152367D100958F44 /* RACScopedDisposable.h */ = {isa = PBXFileReference; fileEncoding = 4; lastKnownFileType = sourcecode.c.h; path = RACScopedDisposable.h; sourceTree = "<group>"; };
		884476E3152367D100958F44 /* RACScopedDisposable.m */ = {isa = PBXFileReference; fileEncoding = 4; lastKnownFileType = sourcecode.c.objc; path = RACScopedDisposable.m; sourceTree = "<group>"; };
		884848B515F658B800B11BD0 /* NSButtonRACSupportSpec.m */ = {isa = PBXFileReference; fileEncoding = 4; lastKnownFileType = sourcecode.c.objc; path = NSButtonRACSupportSpec.m; sourceTree = "<group>"; };
		8851A38A16161D500050D47F /* NSObjectRACPropertySubscribingSpec.m */ = {isa = PBXFileReference; fileEncoding = 4; lastKnownFileType = sourcecode.c.objc; path = NSObjectRACPropertySubscribingSpec.m; sourceTree = "<group>"; };
		8857BB81152A27A9009804CC /* NSObject+RACKVOWrapper.h */ = {isa = PBXFileReference; fileEncoding = 4; lastKnownFileType = sourcecode.c.h; path = "NSObject+RACKVOWrapper.h"; sourceTree = "<group>"; };
		886678701518DCD800DE77EC /* NSObject+RACPropertySubscribing.m */ = {isa = PBXFileReference; fileEncoding = 4; lastKnownFileType = sourcecode.c.objc; path = "NSObject+RACPropertySubscribing.m"; sourceTree = "<group>"; };
		8867D5F7152BDAC300321BD5 /* RACSwizzling.h */ = {isa = PBXFileReference; fileEncoding = 4; lastKnownFileType = sourcecode.c.h; path = RACSwizzling.h; sourceTree = "<group>"; };
		8867D5F8152BDAC300321BD5 /* RACSwizzling.m */ = {isa = PBXFileReference; fileEncoding = 4; lastKnownFileType = sourcecode.c.objc; path = RACSwizzling.m; sourceTree = "<group>"; };
		886CEACC163DE669007632D1 /* RACBlockTrampolineSpec.m */ = {isa = PBXFileReference; fileEncoding = 4; lastKnownFileType = sourcecode.c.objc; path = RACBlockTrampolineSpec.m; sourceTree = "<group>"; };
		886CEAE0163DE942007632D1 /* NSObject+RACLifting.h */ = {isa = PBXFileReference; fileEncoding = 4; lastKnownFileType = sourcecode.c.h; path = "NSObject+RACLifting.h"; sourceTree = "<group>"; };
		886CEAE1163DE942007632D1 /* NSObject+RACLifting.m */ = {isa = PBXFileReference; fileEncoding = 4; lastKnownFileType = sourcecode.c.objc; path = "NSObject+RACLifting.m"; sourceTree = "<group>"; };
		886D98581667C86D00F22541 /* RACScheduler+Private.h */ = {isa = PBXFileReference; lastKnownFileType = sourcecode.c.h; path = "RACScheduler+Private.h"; sourceTree = "<group>"; };
		886F70281551CF920045D68B /* RACGroupedSignal.h */ = {isa = PBXFileReference; fileEncoding = 4; lastKnownFileType = sourcecode.c.h; lineEnding = 0; path = RACGroupedSignal.h; sourceTree = "<group>"; xcLanguageSpecificationIdentifier = xcode.lang.objcpp; };
		886F70291551CF920045D68B /* RACGroupedSignal.m */ = {isa = PBXFileReference; fileEncoding = 4; lastKnownFileType = sourcecode.c.objc; path = RACGroupedSignal.m; sourceTree = "<group>"; };
		887ACDA5165878A7009190AD /* NSInvocation+RACTypeParsing.h */ = {isa = PBXFileReference; fileEncoding = 4; lastKnownFileType = sourcecode.c.h; path = "NSInvocation+RACTypeParsing.h"; sourceTree = "<group>"; };
		887ACDA6165878A7009190AD /* NSInvocation+RACTypeParsing.m */ = {isa = PBXFileReference; fileEncoding = 4; lastKnownFileType = sourcecode.c.objc; path = "NSInvocation+RACTypeParsing.m"; sourceTree = "<group>"; };
		888439A11634E10D00DED0DB /* RACBlockTrampoline.h */ = {isa = PBXFileReference; fileEncoding = 4; lastKnownFileType = sourcecode.c.h; path = RACBlockTrampoline.h; sourceTree = "<group>"; };
		888439A21634E10D00DED0DB /* RACBlockTrampoline.m */ = {isa = PBXFileReference; fileEncoding = 4; lastKnownFileType = sourcecode.c.objc; path = RACBlockTrampoline.m; sourceTree = "<group>"; };
		88977C3D1512914A00A09EC5 /* RACSignal.m */ = {isa = PBXFileReference; fileEncoding = 4; lastKnownFileType = sourcecode.c.objc; path = RACSignal.m; sourceTree = "<group>"; };
		88977C58151296D600A09EC5 /* RACSignal+Private.h */ = {isa = PBXFileReference; lastKnownFileType = sourcecode.c.h; path = "RACSignal+Private.h"; sourceTree = "<group>"; };
		889D0A7F15974B2A00F833E3 /* RACSubjectSpec.m */ = {isa = PBXFileReference; fileEncoding = 4; lastKnownFileType = sourcecode.c.objc; path = RACSubjectSpec.m; sourceTree = "<group>"; };
		88B76F8C153726B00053EAE2 /* RACTuple.h */ = {isa = PBXFileReference; fileEncoding = 4; lastKnownFileType = sourcecode.c.h; path = RACTuple.h; sourceTree = "<group>"; };
		88B76F8D153726B00053EAE2 /* RACTuple.m */ = {isa = PBXFileReference; fileEncoding = 4; lastKnownFileType = sourcecode.c.objc; path = RACTuple.m; sourceTree = "<group>"; };
		88C5A0231692460A0045EF05 /* RACMulticastConnection.h */ = {isa = PBXFileReference; fileEncoding = 4; lastKnownFileType = sourcecode.c.h; path = RACMulticastConnection.h; sourceTree = "<group>"; };
		88C5A025169246140045EF05 /* RACMulticastConnection.m */ = {isa = PBXFileReference; fileEncoding = 4; lastKnownFileType = sourcecode.c.objc; path = RACMulticastConnection.m; sourceTree = "<group>"; };
		88C5A02816924BFC0045EF05 /* RACMulticastConnectionSpec.m */ = {isa = PBXFileReference; fileEncoding = 4; lastKnownFileType = sourcecode.c.objc; path = RACMulticastConnectionSpec.m; sourceTree = "<group>"; };
		88CDF7BF15000FCE00163A9F /* Cocoa.framework */ = {isa = PBXFileReference; lastKnownFileType = wrapper.framework; name = Cocoa.framework; path = System/Library/Frameworks/Cocoa.framework; sourceTree = SDKROOT; };
		88CDF7C215000FCE00163A9F /* AppKit.framework */ = {isa = PBXFileReference; lastKnownFileType = wrapper.framework; name = AppKit.framework; path = System/Library/Frameworks/AppKit.framework; sourceTree = SDKROOT; };
		88CDF7C315000FCE00163A9F /* CoreData.framework */ = {isa = PBXFileReference; lastKnownFileType = wrapper.framework; name = CoreData.framework; path = System/Library/Frameworks/CoreData.framework; sourceTree = SDKROOT; };
		88CDF7C415000FCE00163A9F /* Foundation.framework */ = {isa = PBXFileReference; lastKnownFileType = wrapper.framework; name = Foundation.framework; path = System/Library/Frameworks/Foundation.framework; sourceTree = SDKROOT; };
		88CDF7C715000FCE00163A9F /* ReactiveCocoa-Info.plist */ = {isa = PBXFileReference; lastKnownFileType = text.plist; path = "ReactiveCocoa-Info.plist"; sourceTree = "<group>"; };
		88CDF7C915000FCE00163A9F /* en */ = {isa = PBXFileReference; lastKnownFileType = text.plist.strings; name = en; path = en.lproj/InfoPlist.strings; sourceTree = "<group>"; };
		88CDF7CD15000FCE00163A9F /* ReactiveCocoa-Prefix.pch */ = {isa = PBXFileReference; lastKnownFileType = sourcecode.c.h; path = "ReactiveCocoa-Prefix.pch"; sourceTree = "<group>"; };
		88CDF7DC15000FCF00163A9F /* ReactiveCocoaTests.octest */ = {isa = PBXFileReference; explicitFileType = wrapper.cfbundle; includeInIndex = 0; path = ReactiveCocoaTests.octest; sourceTree = BUILT_PRODUCTS_DIR; };
		88CDF7DD15000FCF00163A9F /* SenTestingKit.framework */ = {isa = PBXFileReference; lastKnownFileType = wrapper.framework; name = SenTestingKit.framework; path = Library/Frameworks/SenTestingKit.framework; sourceTree = DEVELOPER_DIR; };
		88CDF7E415000FCF00163A9F /* ReactiveCocoaTests-Info.plist */ = {isa = PBXFileReference; lastKnownFileType = text.plist; path = "ReactiveCocoaTests-Info.plist"; sourceTree = "<group>"; };
		88CDF7E615000FCF00163A9F /* en */ = {isa = PBXFileReference; lastKnownFileType = text.plist.strings; name = en; path = en.lproj/InfoPlist.strings; sourceTree = "<group>"; };
		88CDF7FA150019CA00163A9F /* RACSubscriber.h */ = {isa = PBXFileReference; fileEncoding = 4; lastKnownFileType = sourcecode.c.h; path = RACSubscriber.h; sourceTree = "<group>"; };
		88CDF7FB150019CA00163A9F /* RACSubscriber.m */ = {isa = PBXFileReference; fileEncoding = 4; lastKnownFileType = sourcecode.c.objc; path = RACSubscriber.m; sourceTree = "<group>"; };
		88CDF80415001CA800163A9F /* RACSignal.h */ = {isa = PBXFileReference; lastKnownFileType = sourcecode.c.h; path = RACSignal.h; sourceTree = "<group>"; };
		88CDF82915008BB900163A9F /* NSObject+RACKVOWrapper.m */ = {isa = PBXFileReference; fileEncoding = 4; lastKnownFileType = sourcecode.c.objc; path = "NSObject+RACKVOWrapper.m"; sourceTree = "<group>"; };
		88CDF82C15008C0500163A9F /* NSObject+RACPropertySubscribing.h */ = {isa = PBXFileReference; fileEncoding = 4; lastKnownFileType = sourcecode.c.h; lineEnding = 0; path = "NSObject+RACPropertySubscribing.h"; sourceTree = "<group>"; xcLanguageSpecificationIdentifier = xcode.lang.objcpp; };
		88D4AB3C1510F6C30011494F /* RACReplaySubject.h */ = {isa = PBXFileReference; fileEncoding = 4; lastKnownFileType = sourcecode.c.h; path = RACReplaySubject.h; sourceTree = "<group>"; };
		88D4AB3D1510F6C30011494F /* RACReplaySubject.m */ = {isa = PBXFileReference; fileEncoding = 4; lastKnownFileType = sourcecode.c.objc; lineEnding = 0; path = RACReplaySubject.m; sourceTree = "<group>"; xcLanguageSpecificationIdentifier = xcode.lang.objc; };
		88DA309515071CBA00C19D0F /* RACValueTransformer.h */ = {isa = PBXFileReference; fileEncoding = 4; lastKnownFileType = sourcecode.c.h; path = RACValueTransformer.h; sourceTree = "<group>"; };
		88DA309615071CBA00C19D0F /* RACValueTransformer.m */ = {isa = PBXFileReference; fileEncoding = 4; lastKnownFileType = sourcecode.c.objc; path = RACValueTransformer.m; sourceTree = "<group>"; };
		88E2C6B2153C771C00C7493C /* RACScheduler.h */ = {isa = PBXFileReference; fileEncoding = 4; lastKnownFileType = sourcecode.c.h; path = RACScheduler.h; sourceTree = "<group>"; };
		88E2C6B3153C771C00C7493C /* RACScheduler.m */ = {isa = PBXFileReference; fileEncoding = 4; lastKnownFileType = sourcecode.c.objc; path = RACScheduler.m; sourceTree = "<group>"; };
		88F440AB153DAC820097B4C3 /* libReactiveCocoa-iOS.a */ = {isa = PBXFileReference; explicitFileType = archive.ar; includeInIndex = 0; path = "libReactiveCocoa-iOS.a"; sourceTree = BUILT_PRODUCTS_DIR; };
		88F440D1153DADEA0097B4C3 /* NSObject+RACAppKitBindings.h */ = {isa = PBXFileReference; fileEncoding = 4; lastKnownFileType = sourcecode.c.h; path = "NSObject+RACAppKitBindings.h"; sourceTree = "<group>"; };
		88F440D2153DADEA0097B4C3 /* NSObject+RACAppKitBindings.m */ = {isa = PBXFileReference; fileEncoding = 4; lastKnownFileType = sourcecode.c.objc; path = "NSObject+RACAppKitBindings.m"; sourceTree = "<group>"; };
		88F4425F153DC0450097B4C3 /* UIControl+RACSignalSupport.h */ = {isa = PBXFileReference; fileEncoding = 4; lastKnownFileType = sourcecode.c.h; path = "UIControl+RACSignalSupport.h"; sourceTree = "<group>"; };
		88F44260153DC0450097B4C3 /* UIControl+RACSignalSupport.m */ = {isa = PBXFileReference; fileEncoding = 4; lastKnownFileType = sourcecode.c.objc; path = "UIControl+RACSignalSupport.m"; sourceTree = "<group>"; };
		88F44264153DCAC50097B4C3 /* UITextField+RACSignalSupport.h */ = {isa = PBXFileReference; fileEncoding = 4; lastKnownFileType = sourcecode.c.h; path = "UITextField+RACSignalSupport.h"; sourceTree = "<group>"; };
		88F44265153DCAC50097B4C3 /* UITextField+RACSignalSupport.m */ = {isa = PBXFileReference; fileEncoding = 4; lastKnownFileType = sourcecode.c.objc; path = "UITextField+RACSignalSupport.m"; sourceTree = "<group>"; };
		88F5870515361C170084BD32 /* RACMulticastConnection+Private.h */ = {isa = PBXFileReference; fileEncoding = 4; lastKnownFileType = sourcecode.c.h; lineEnding = 0; path = "RACMulticastConnection+Private.h"; sourceTree = "<group>"; xcLanguageSpecificationIdentifier = xcode.lang.objcpp; };
		88FC735316114F9C00F8A774 /* RACSubscriptingAssignmentTrampoline.h */ = {isa = PBXFileReference; fileEncoding = 4; lastKnownFileType = sourcecode.c.h; path = RACSubscriptingAssignmentTrampoline.h; sourceTree = "<group>"; };
		88FC735416114F9C00F8A774 /* RACSubscriptingAssignmentTrampoline.m */ = {isa = PBXFileReference; fileEncoding = 4; lastKnownFileType = sourcecode.c.objc; path = RACSubscriptingAssignmentTrampoline.m; sourceTree = "<group>"; };
		88FC735A16114FFB00F8A774 /* RACSubscriptingAssignmentTrampolineSpec.m */ = {isa = PBXFileReference; fileEncoding = 4; lastKnownFileType = sourcecode.c.objc; path = RACSubscriptingAssignmentTrampolineSpec.m; sourceTree = "<group>"; };
		A1FCC27215666AA3008C9686 /* UITextView+RACSignalSupport.h */ = {isa = PBXFileReference; fileEncoding = 4; lastKnownFileType = sourcecode.c.h; path = "UITextView+RACSignalSupport.h"; sourceTree = "<group>"; };
		A1FCC27315666AA3008C9686 /* UITextView+RACSignalSupport.m */ = {isa = PBXFileReference; fileEncoding = 4; lastKnownFileType = sourcecode.c.objc; path = "UITextView+RACSignalSupport.m"; sourceTree = "<group>"; };
		A1FCC36B15673FA3008C9686 /* RACEventTrampoline.h */ = {isa = PBXFileReference; fileEncoding = 4; lastKnownFileType = sourcecode.c.h; path = RACEventTrampoline.h; sourceTree = "<group>"; };
		A1FCC36C15673FA3008C9686 /* RACEventTrampoline.m */ = {isa = PBXFileReference; fileEncoding = 4; lastKnownFileType = sourcecode.c.objc; lineEnding = 0; path = RACEventTrampoline.m; sourceTree = "<group>"; xcLanguageSpecificationIdentifier = xcode.lang.objc; };
		A1FCC370156754A7008C9686 /* RACObjCRuntime.h */ = {isa = PBXFileReference; fileEncoding = 4; lastKnownFileType = sourcecode.c.h; path = RACObjCRuntime.h; sourceTree = "<group>"; };
		A1FCC371156754A7008C9686 /* RACObjCRuntime.m */ = {isa = PBXFileReference; fileEncoding = 4; lastKnownFileType = sourcecode.c.objc; path = RACObjCRuntime.m; sourceTree = "<group>"; };
		A1FCC3761567DED0008C9686 /* RACDelegateProxy.h */ = {isa = PBXFileReference; fileEncoding = 4; lastKnownFileType = sourcecode.c.h; path = RACDelegateProxy.h; sourceTree = "<group>"; };
		A1FCC3771567DED0008C9686 /* RACDelegateProxy.m */ = {isa = PBXFileReference; fileEncoding = 4; lastKnownFileType = sourcecode.c.objc; path = RACDelegateProxy.m; sourceTree = "<group>"; };
		D01DB9AE166819B9003E8F7F /* ReactiveCocoaTests-Prefix.pch */ = {isa = PBXFileReference; fileEncoding = 4; lastKnownFileType = sourcecode.c.h; path = "ReactiveCocoaTests-Prefix.pch"; sourceTree = "<group>"; };
		D02221611678910900DBD031 /* RACTupleSpec.m */ = {isa = PBXFileReference; fileEncoding = 4; lastKnownFileType = sourcecode.c.objc; path = RACTupleSpec.m; sourceTree = "<group>"; };
		D02538A115E2D7FB005BACB8 /* RACBacktrace.h */ = {isa = PBXFileReference; lastKnownFileType = sourcecode.c.h; path = RACBacktrace.h; sourceTree = "<group>"; };
		D026A04015F69FE70052F7FE /* EXTConcreteProtocol.h */ = {isa = PBXFileReference; fileEncoding = 4; lastKnownFileType = sourcecode.c.h; name = EXTConcreteProtocol.h; path = extobjc/EXTConcreteProtocol.h; sourceTree = "<group>"; };
		D026A04115F69FE70052F7FE /* EXTConcreteProtocol.m */ = {isa = PBXFileReference; fileEncoding = 4; lastKnownFileType = sourcecode.c.objc; name = EXTConcreteProtocol.m; path = extobjc/EXTConcreteProtocol.m; sourceTree = "<group>"; };
		D026A04215F69FE70052F7FE /* EXTRuntimeExtensions.h */ = {isa = PBXFileReference; fileEncoding = 4; lastKnownFileType = sourcecode.c.h; name = EXTRuntimeExtensions.h; path = extobjc/EXTRuntimeExtensions.h; sourceTree = "<group>"; };
		D026A04315F69FE70052F7FE /* EXTRuntimeExtensions.m */ = {isa = PBXFileReference; fileEncoding = 4; lastKnownFileType = sourcecode.c.objc; name = EXTRuntimeExtensions.m; path = extobjc/EXTRuntimeExtensions.m; sourceTree = "<group>"; };
		D026A04415F69FE70052F7FE /* metamacros.h */ = {isa = PBXFileReference; fileEncoding = 4; lastKnownFileType = sourcecode.c.h; name = metamacros.h; path = extobjc/metamacros.h; sourceTree = "<group>"; };
		D041376815D2281C004BBF80 /* RACKVOWrapperSpec.m */ = {isa = PBXFileReference; fileEncoding = 4; lastKnownFileType = sourcecode.c.objc; path = RACKVOWrapperSpec.m; sourceTree = "<group>"; };
		D0487AB1164314430085D890 /* RACStreamExamples.h */ = {isa = PBXFileReference; fileEncoding = 4; lastKnownFileType = sourcecode.c.h; path = RACStreamExamples.h; sourceTree = "<group>"; };
		D0487AB2164314430085D890 /* RACStreamExamples.m */ = {isa = PBXFileReference; fileEncoding = 4; lastKnownFileType = sourcecode.c.objc; path = RACStreamExamples.m; sourceTree = "<group>"; };
		D0700F4B1672994D00D7CD30 /* NSNotificationCenterRACSupportSpec.m */ = {isa = PBXFileReference; fileEncoding = 4; lastKnownFileType = sourcecode.c.objc; path = NSNotificationCenterRACSupportSpec.m; sourceTree = "<group>"; };
		D077A16B169B740200057BB1 /* RACEvent.h */ = {isa = PBXFileReference; fileEncoding = 4; lastKnownFileType = sourcecode.c.h; path = RACEvent.h; sourceTree = "<group>"; };
		D077A16C169B740200057BB1 /* RACEvent.m */ = {isa = PBXFileReference; fileEncoding = 4; lastKnownFileType = sourcecode.c.objc; path = RACEvent.m; sourceTree = "<group>"; };
		D077A171169B79A900057BB1 /* RACEventSpec.m */ = {isa = PBXFileReference; fileEncoding = 4; lastKnownFileType = sourcecode.c.objc; path = RACEventSpec.m; sourceTree = "<group>"; };
		D0870C6E16884A0600D0E11D /* RACBacktraceSpec.m */ = {isa = PBXFileReference; fileEncoding = 4; lastKnownFileType = sourcecode.c.objc; path = RACBacktraceSpec.m; sourceTree = "<group>"; };
		D0870D0B1688522E00D0E11D /* RACBacktrace+Private.h */ = {isa = PBXFileReference; lastKnownFileType = sourcecode.c.h; path = "RACBacktrace+Private.h"; sourceTree = "<group>"; };
		D095BDBE15CB2E4B00E9BB13 /* Common.xcconfig */ = {isa = PBXFileReference; lastKnownFileType = text.xcconfig; path = Common.xcconfig; sourceTree = "<group>"; };
		D095BDC015CB2E4B00E9BB13 /* Debug.xcconfig */ = {isa = PBXFileReference; lastKnownFileType = text.xcconfig; path = Debug.xcconfig; sourceTree = "<group>"; };
		D095BDC115CB2E4B00E9BB13 /* Profile.xcconfig */ = {isa = PBXFileReference; lastKnownFileType = text.xcconfig; path = Profile.xcconfig; sourceTree = "<group>"; };
		D095BDC215CB2E4B00E9BB13 /* Release.xcconfig */ = {isa = PBXFileReference; lastKnownFileType = text.xcconfig; path = Release.xcconfig; sourceTree = "<group>"; };
		D095BDC415CB2E4B00E9BB13 /* Application.xcconfig */ = {isa = PBXFileReference; lastKnownFileType = text.xcconfig; path = Application.xcconfig; sourceTree = "<group>"; };
		D095BDC515CB2E4B00E9BB13 /* StaticLibrary.xcconfig */ = {isa = PBXFileReference; lastKnownFileType = text.xcconfig; path = StaticLibrary.xcconfig; sourceTree = "<group>"; };
		D095BDC715CB2E4B00E9BB13 /* iOS-Application.xcconfig */ = {isa = PBXFileReference; lastKnownFileType = text.xcconfig; path = "iOS-Application.xcconfig"; sourceTree = "<group>"; };
		D095BDC815CB2E4B00E9BB13 /* iOS-Base.xcconfig */ = {isa = PBXFileReference; lastKnownFileType = text.xcconfig; path = "iOS-Base.xcconfig"; sourceTree = "<group>"; };
		D095BDC915CB2E4B00E9BB13 /* iOS-StaticLibrary.xcconfig */ = {isa = PBXFileReference; lastKnownFileType = text.xcconfig; path = "iOS-StaticLibrary.xcconfig"; sourceTree = "<group>"; };
		D095BDCB15CB2E4B00E9BB13 /* Mac-Application.xcconfig */ = {isa = PBXFileReference; lastKnownFileType = text.xcconfig; path = "Mac-Application.xcconfig"; sourceTree = "<group>"; };
		D095BDCC15CB2E4B00E9BB13 /* Mac-Base.xcconfig */ = {isa = PBXFileReference; lastKnownFileType = text.xcconfig; path = "Mac-Base.xcconfig"; sourceTree = "<group>"; };
		D095BDCD15CB2E4B00E9BB13 /* Mac-DynamicLibrary.xcconfig */ = {isa = PBXFileReference; lastKnownFileType = text.xcconfig; path = "Mac-DynamicLibrary.xcconfig"; sourceTree = "<group>"; };
		D095BDCE15CB2E4B00E9BB13 /* Mac-Framework.xcconfig */ = {isa = PBXFileReference; lastKnownFileType = text.xcconfig; path = "Mac-Framework.xcconfig"; sourceTree = "<group>"; };
		D095BDCF15CB2E4B00E9BB13 /* Mac-StaticLibrary.xcconfig */ = {isa = PBXFileReference; lastKnownFileType = text.xcconfig; path = "Mac-StaticLibrary.xcconfig"; sourceTree = "<group>"; };
		D095BDD015CB2E4B00E9BB13 /* README.md */ = {isa = PBXFileReference; lastKnownFileType = text; path = README.md; sourceTree = "<group>"; };
		D0C70EC416659333005AAD03 /* RACSubscriberExamples.h */ = {isa = PBXFileReference; fileEncoding = 4; lastKnownFileType = sourcecode.c.h; path = RACSubscriberExamples.h; sourceTree = "<group>"; };
		D0C70EC516659333005AAD03 /* RACSubscriberExamples.m */ = {isa = PBXFileReference; fileEncoding = 4; lastKnownFileType = sourcecode.c.objc; path = RACSubscriberExamples.m; sourceTree = "<group>"; };
		D0C70EC7166595AD005AAD03 /* RACSubscriberSpec.m */ = {isa = PBXFileReference; fileEncoding = 4; lastKnownFileType = sourcecode.c.objc; path = RACSubscriberSpec.m; sourceTree = "<group>"; };
		D0C70F8F164337A2007027B4 /* RACSequenceAdditionsSpec.m */ = {isa = PBXFileReference; fileEncoding = 4; lastKnownFileType = sourcecode.c.objc; path = RACSequenceAdditionsSpec.m; sourceTree = "<group>"; };
		D0C70F91164337E3007027B4 /* RACSequenceExamples.h */ = {isa = PBXFileReference; fileEncoding = 4; lastKnownFileType = sourcecode.c.h; path = RACSequenceExamples.h; sourceTree = "<group>"; };
		D0C70F92164337E3007027B4 /* RACSequenceExamples.m */ = {isa = PBXFileReference; fileEncoding = 4; lastKnownFileType = sourcecode.c.objc; path = RACSequenceExamples.m; sourceTree = "<group>"; };
		D0D486FF1642550100DD7605 /* RACStream.h */ = {isa = PBXFileReference; fileEncoding = 4; lastKnownFileType = sourcecode.c.h; path = RACStream.h; sourceTree = "<group>"; };
		D0D487001642550100DD7605 /* RACStream.m */ = {isa = PBXFileReference; fileEncoding = 4; lastKnownFileType = sourcecode.c.objc; path = RACStream.m; sourceTree = "<group>"; };
		D0D487051642651400DD7605 /* RACSequenceSpec.m */ = {isa = PBXFileReference; fileEncoding = 4; lastKnownFileType = sourcecode.c.objc; path = RACSequenceSpec.m; sourceTree = "<group>"; };
		D0D910CC15F915BD00AD2DDA /* RACSignal+Operations.h */ = {isa = PBXFileReference; fileEncoding = 4; lastKnownFileType = sourcecode.c.h; path = "RACSignal+Operations.h"; sourceTree = "<group>"; };
		D0D910CD15F915BD00AD2DDA /* RACSignal+Operations.m */ = {isa = PBXFileReference; fileEncoding = 4; lastKnownFileType = sourcecode.c.objc; path = "RACSignal+Operations.m"; sourceTree = "<group>"; };
		D0DFBCCD15DD6D40009DADB3 /* RACBacktrace.m */ = {isa = PBXFileReference; fileEncoding = 4; lastKnownFileType = sourcecode.c.objc; path = RACBacktrace.m; sourceTree = "<group>"; };
		D0E967571641EF9C00FCFF06 /* NSArray+RACSequenceAdditions.h */ = {isa = PBXFileReference; fileEncoding = 4; lastKnownFileType = sourcecode.c.h; path = "NSArray+RACSequenceAdditions.h"; sourceTree = "<group>"; };
		D0E967581641EF9C00FCFF06 /* NSArray+RACSequenceAdditions.m */ = {isa = PBXFileReference; fileEncoding = 4; lastKnownFileType = sourcecode.c.objc; path = "NSArray+RACSequenceAdditions.m"; sourceTree = "<group>"; };
		D0E967591641EF9C00FCFF06 /* NSDictionary+RACSequenceAdditions.h */ = {isa = PBXFileReference; fileEncoding = 4; lastKnownFileType = sourcecode.c.h; path = "NSDictionary+RACSequenceAdditions.h"; sourceTree = "<group>"; };
		D0E9675A1641EF9C00FCFF06 /* NSDictionary+RACSequenceAdditions.m */ = {isa = PBXFileReference; fileEncoding = 4; lastKnownFileType = sourcecode.c.objc; path = "NSDictionary+RACSequenceAdditions.m"; sourceTree = "<group>"; };
		D0E9675B1641EF9C00FCFF06 /* NSOrderedSet+RACSequenceAdditions.h */ = {isa = PBXFileReference; fileEncoding = 4; lastKnownFileType = sourcecode.c.h; path = "NSOrderedSet+RACSequenceAdditions.h"; sourceTree = "<group>"; };
		D0E9675C1641EF9C00FCFF06 /* NSOrderedSet+RACSequenceAdditions.m */ = {isa = PBXFileReference; fileEncoding = 4; lastKnownFileType = sourcecode.c.objc; path = "NSOrderedSet+RACSequenceAdditions.m"; sourceTree = "<group>"; };
		D0E9675D1641EF9C00FCFF06 /* NSSet+RACSequenceAdditions.h */ = {isa = PBXFileReference; fileEncoding = 4; lastKnownFileType = sourcecode.c.h; path = "NSSet+RACSequenceAdditions.h"; sourceTree = "<group>"; };
		D0E9675E1641EF9C00FCFF06 /* NSSet+RACSequenceAdditions.m */ = {isa = PBXFileReference; fileEncoding = 4; lastKnownFileType = sourcecode.c.objc; path = "NSSet+RACSequenceAdditions.m"; sourceTree = "<group>"; };
		D0E9675F1641EF9C00FCFF06 /* NSString+RACSequenceAdditions.h */ = {isa = PBXFileReference; fileEncoding = 4; lastKnownFileType = sourcecode.c.h; path = "NSString+RACSequenceAdditions.h"; sourceTree = "<group>"; };
		D0E967601641EF9C00FCFF06 /* NSString+RACSequenceAdditions.m */ = {isa = PBXFileReference; fileEncoding = 4; lastKnownFileType = sourcecode.c.objc; path = "NSString+RACSequenceAdditions.m"; sourceTree = "<group>"; };
		D0E967611641EF9C00FCFF06 /* RACArraySequence.h */ = {isa = PBXFileReference; fileEncoding = 4; lastKnownFileType = sourcecode.c.h; path = RACArraySequence.h; sourceTree = "<group>"; };
		D0E967621641EF9C00FCFF06 /* RACArraySequence.m */ = {isa = PBXFileReference; fileEncoding = 4; lastKnownFileType = sourcecode.c.objc; path = RACArraySequence.m; sourceTree = "<group>"; };
		D0E967631641EF9C00FCFF06 /* RACDynamicSequence.h */ = {isa = PBXFileReference; fileEncoding = 4; lastKnownFileType = sourcecode.c.h; path = RACDynamicSequence.h; sourceTree = "<group>"; };
		D0E967641641EF9C00FCFF06 /* RACDynamicSequence.m */ = {isa = PBXFileReference; fileEncoding = 4; lastKnownFileType = sourcecode.c.objc; path = RACDynamicSequence.m; sourceTree = "<group>"; };
		D0E967651641EF9C00FCFF06 /* RACEmptySequence.h */ = {isa = PBXFileReference; fileEncoding = 4; lastKnownFileType = sourcecode.c.h; path = RACEmptySequence.h; sourceTree = "<group>"; };
		D0E967661641EF9C00FCFF06 /* RACEmptySequence.m */ = {isa = PBXFileReference; fileEncoding = 4; lastKnownFileType = sourcecode.c.objc; path = RACEmptySequence.m; sourceTree = "<group>"; };
		D0E967671641EF9C00FCFF06 /* RACSequence.h */ = {isa = PBXFileReference; fileEncoding = 4; lastKnownFileType = sourcecode.c.h; lineEnding = 0; path = RACSequence.h; sourceTree = "<group>"; xcLanguageSpecificationIdentifier = xcode.lang.objcpp; };
		D0E967681641EF9C00FCFF06 /* RACSequence.m */ = {isa = PBXFileReference; fileEncoding = 4; lastKnownFileType = sourcecode.c.objc; path = RACSequence.m; sourceTree = "<group>"; };
		D0E967691641EF9C00FCFF06 /* RACStringSequence.h */ = {isa = PBXFileReference; fileEncoding = 4; lastKnownFileType = sourcecode.c.h; path = RACStringSequence.h; sourceTree = "<group>"; };
		D0E9676A1641EF9C00FCFF06 /* RACStringSequence.m */ = {isa = PBXFileReference; fileEncoding = 4; lastKnownFileType = sourcecode.c.objc; path = RACStringSequence.m; sourceTree = "<group>"; };
		D0E967931641F07900FCFF06 /* EXTScope.h */ = {isa = PBXFileReference; fileEncoding = 4; lastKnownFileType = sourcecode.c.h; name = EXTScope.h; path = extobjc/EXTScope.h; sourceTree = "<group>"; };
		D0E967941641F07900FCFF06 /* EXTScope.m */ = {isa = PBXFileReference; fileEncoding = 4; lastKnownFileType = sourcecode.c.objc; name = EXTScope.m; path = extobjc/EXTScope.m; sourceTree = "<group>"; };
		D0EDE76516968AB10072A780 /* RACPropertySignalExamples.h */ = {isa = PBXFileReference; fileEncoding = 4; lastKnownFileType = sourcecode.c.h; path = RACPropertySignalExamples.h; sourceTree = "<group>"; };
		D0EDE76616968AB10072A780 /* RACPropertySignalExamples.m */ = {isa = PBXFileReference; fileEncoding = 4; lastKnownFileType = sourcecode.c.objc; path = RACPropertySignalExamples.m; sourceTree = "<group>"; };
		D0EE2849164D906B006954A4 /* RACSignalSequence.h */ = {isa = PBXFileReference; fileEncoding = 4; lastKnownFileType = sourcecode.c.h; path = RACSignalSequence.h; sourceTree = "<group>"; };
		D0EE284A164D906B006954A4 /* RACSignalSequence.m */ = {isa = PBXFileReference; fileEncoding = 4; lastKnownFileType = sourcecode.c.objc; path = RACSignalSequence.m; sourceTree = "<group>"; };
		D0FA57E2162CFED200AC6F42 /* EXTKeyPathCoding.h */ = {isa = PBXFileReference; fileEncoding = 4; lastKnownFileType = sourcecode.c.h; name = EXTKeyPathCoding.h; path = extobjc/EXTKeyPathCoding.h; sourceTree = "<group>"; };
/* End PBXFileReference section */

/* Begin PBXFrameworksBuildPhase section */
		88037F7F15056328001A5B19 /* Frameworks */ = {
			isa = PBXFrameworksBuildPhase;
			buildActionMask = 2147483647;
			files = (
				88037F8415056328001A5B19 /* Cocoa.framework in Frameworks */,
			);
			runOnlyForDeploymentPostprocessing = 0;
		};
		88CDF7D815000FCF00163A9F /* Frameworks */ = {
			isa = PBXFrameworksBuildPhase;
			buildActionMask = 2147483647;
			files = (
				8803807115056B22001A5B19 /* libExpecta.a in Frameworks */,
				8803807215056B22001A5B19 /* libSpecta.a in Frameworks */,
				88037FD9150564D9001A5B19 /* ReactiveCocoa.framework in Frameworks */,
				88CDF7DE15000FCF00163A9F /* SenTestingKit.framework in Frameworks */,
				88CDF7DF15000FCF00163A9F /* Cocoa.framework in Frameworks */,
			);
			runOnlyForDeploymentPostprocessing = 0;
		};
		88F440A8153DAC820097B4C3 /* Frameworks */ = {
			isa = PBXFrameworksBuildPhase;
			buildActionMask = 2147483647;
			files = (
				88F440AC153DAC820097B4C3 /* Cocoa.framework in Frameworks */,
			);
			runOnlyForDeploymentPostprocessing = 0;
		};
/* End PBXFrameworksBuildPhase section */

/* Begin PBXGroup section */
		8803804915056ACA001A5B19 /* Products */ = {
			isa = PBXGroup;
			children = (
				8803805315056ACB001A5B19 /* libExpecta.a */,
				8803805515056ACB001A5B19 /* libExpecta-iOS.a */,
				8803805715056ACB001A5B19 /* ExpectaTests.octest */,
				8803805915056ACB001A5B19 /* Expecta-iOSTests.octest */,
			);
			name = Products;
			sourceTree = "<group>";
		};
		8803805C15056AD7001A5B19 /* Products */ = {
			isa = PBXGroup;
			children = (
				8803806615056AD7001A5B19 /* libSpecta.a */,
				8803806815056AD7001A5B19 /* libSpecta-iOS.a */,
				8803806A15056AD7001A5B19 /* SpectaTests.octest */,
				8803806C15056AD7001A5B19 /* Specta-iOSTests.octest */,
			);
			name = Products;
			sourceTree = "<group>";
		};
		8809D6EB15B1F1E4007E32AA /* JRSwizzle */ = {
			isa = PBXGroup;
			children = (
				8809D6EC15B1F1EE007E32AA /* JRSwizzle.h */,
				8809D6ED15B1F1EE007E32AA /* JRSwizzle.m */,
			);
			name = JRSwizzle;
			sourceTree = "<group>";
		};
		88442C8616090BF800636B49 /* RACExtensions */ = {
			isa = PBXGroup;
			children = (
				88442C8716090C1500636B49 /* NSData+RACSupport.h */,
				88442C8816090C1500636B49 /* NSData+RACSupport.m */,
				88442C8916090C1500636B49 /* NSFileHandle+RACSupport.h */,
				88442C8A16090C1500636B49 /* NSFileHandle+RACSupport.m */,
				88442C8B16090C1500636B49 /* NSNotificationCenter+RACSupport.h */,
				88442C8C16090C1500636B49 /* NSNotificationCenter+RACSupport.m */,
				88442C8D16090C1500636B49 /* NSString+RACSupport.h */,
				88442C8E16090C1500636B49 /* NSString+RACSupport.m */,
				88442C8F16090C1500636B49 /* NSTask+RACSupport.h */,
				88442C9016090C1500636B49 /* NSTask+RACSupport.m */,
			);
			name = RACExtensions;
			sourceTree = "<group>";
		};
		88977C5915129AB200A09EC5 /* KVO + Bindings */ = {
			isa = PBXGroup;
			children = (
				5F24476F167E5EDE0062180C /* RACPropertySubject.h */,
				5F7EFEDA16919A1A0037E500 /* RACPropertySubject+Private.h */,
				5F244770167E5EDE0062180C /* RACPropertySubject.m */,
				5F6FE8511692568A00A8D7A6 /* RACBinding.h */,
				5F6FE8571692572600A8D7A6 /* RACBinding+Private.h */,
				5F6FE8521692568A00A8D7A6 /* RACBinding.m */,
				5F45A883168CFA3E00B58A2B /* RACObservablePropertySubject.h */,
				5F45A884168CFA3E00B58A2B /* RACObservablePropertySubject.m */,
				5F6FE84B169251E900A8D7A6 /* NSObject+RACObservablePropertySubject.h */,
				5F6FE84E1692524B00A8D7A6 /* NSObject+RACObservablePropertySubject.m */,
				8857BB81152A27A9009804CC /* NSObject+RACKVOWrapper.h */,
				88CDF82915008BB900163A9F /* NSObject+RACKVOWrapper.m */,
				88CDF82C15008C0500163A9F /* NSObject+RACPropertySubscribing.h */,
				886678701518DCD800DE77EC /* NSObject+RACPropertySubscribing.m */,
				88DA309515071CBA00C19D0F /* RACValueTransformer.h */,
				88DA309615071CBA00C19D0F /* RACValueTransformer.m */,
			);
			name = "KVO + Bindings";
			sourceTree = "<group>";
		};
		889C04BB155DA37600F19F0C /* Foundation Support */ = {
			isa = PBXGroup;
			children = (
				D0E967571641EF9C00FCFF06 /* NSArray+RACSequenceAdditions.h */,
				D0E967581641EF9C00FCFF06 /* NSArray+RACSequenceAdditions.m */,
				D0E967591641EF9C00FCFF06 /* NSDictionary+RACSequenceAdditions.h */,
				D0E9675A1641EF9C00FCFF06 /* NSDictionary+RACSequenceAdditions.m */,
				D0E9675B1641EF9C00FCFF06 /* NSOrderedSet+RACSequenceAdditions.h */,
				D0E9675C1641EF9C00FCFF06 /* NSOrderedSet+RACSequenceAdditions.m */,
				D0E9675D1641EF9C00FCFF06 /* NSSet+RACSequenceAdditions.h */,
				D0E9675E1641EF9C00FCFF06 /* NSSet+RACSequenceAdditions.m */,
				D0E9675F1641EF9C00FCFF06 /* NSString+RACSequenceAdditions.h */,
				D0E967601641EF9C00FCFF06 /* NSString+RACSequenceAdditions.m */,
				5F773DE8169B46670023069D /* NSEnumerator+RACSequenceAdditions.h */,
				5F773DE9169B46670023069D /* NSEnumerator+RACSequenceAdditions.m */,
			);
			name = "Foundation Support";
			sourceTree = "<group>";
		};
		88CDF7B015000FCE00163A9F = {
			isa = PBXGroup;
			children = (
				88CDF7C515000FCE00163A9F /* ReactiveCocoa */,
				88CDF7E215000FCF00163A9F /* ReactiveCocoaTests */,
				88CDF7BE15000FCE00163A9F /* Frameworks */,
				D095BDBC15CB2E4B00E9BB13 /* Configuration */,
				88CDF7BC15000FCE00163A9F /* Products */,
			);
			sourceTree = "<group>";
		};
		88CDF7BC15000FCE00163A9F /* Products */ = {
			isa = PBXGroup;
			children = (
				88CDF7DC15000FCF00163A9F /* ReactiveCocoaTests.octest */,
				88037F8315056328001A5B19 /* ReactiveCocoa.framework */,
				88F440AB153DAC820097B4C3 /* libReactiveCocoa-iOS.a */,
			);
			name = Products;
			sourceTree = "<group>";
		};
		88CDF7BE15000FCE00163A9F /* Frameworks */ = {
			isa = PBXGroup;
			children = (
				8809D6EB15B1F1E4007E32AA /* JRSwizzle */,
				D026A03F15F69FD00052F7FE /* libextobjc */,
				88CDF7BF15000FCE00163A9F /* Cocoa.framework */,
				88CDF7DD15000FCF00163A9F /* SenTestingKit.framework */,
				88CDF7C115000FCE00163A9F /* Other Frameworks */,
			);
			name = Frameworks;
			sourceTree = "<group>";
		};
		88CDF7C115000FCE00163A9F /* Other Frameworks */ = {
			isa = PBXGroup;
			children = (
				88CDF7C215000FCE00163A9F /* AppKit.framework */,
				88CDF7C315000FCE00163A9F /* CoreData.framework */,
				88CDF7C415000FCE00163A9F /* Foundation.framework */,
			);
			name = "Other Frameworks";
			sourceTree = "<group>";
		};
		88CDF7C515000FCE00163A9F /* ReactiveCocoa */ = {
			isa = PBXGroup;
			children = (
				88037F8C15056328001A5B19 /* ReactiveCocoa.h */,
				88DA308C15071C4C00C19D0F /* Core */,
				889C04BB155DA37600F19F0C /* Foundation Support */,
				88DA309415071C5F00C19D0F /* AppKit Support */,
				88F44257153DC0100097B4C3 /* UIKit Support */,
				88977C5915129AB200A09EC5 /* KVO + Bindings */,
				A1FCC36F15675466008C9686 /* Objective-C Runtime */,
				88442C8616090BF800636B49 /* RACExtensions */,
				88CDF7C615000FCE00163A9F /* Supporting Files */,
			);
			path = ReactiveCocoa;
			sourceTree = "<group>";
		};
		88CDF7C615000FCE00163A9F /* Supporting Files */ = {
			isa = PBXGroup;
			children = (
				88CDF7C715000FCE00163A9F /* ReactiveCocoa-Info.plist */,
				88CDF7C815000FCE00163A9F /* InfoPlist.strings */,
				88CDF7CD15000FCE00163A9F /* ReactiveCocoa-Prefix.pch */,
			);
			name = "Supporting Files";
			sourceTree = "<group>";
		};
		88CDF7E215000FCF00163A9F /* ReactiveCocoaTests */ = {
			isa = PBXGroup;
			children = (
				88CDF7E315000FCF00163A9F /* Supporting Files */,
				884848B515F658B800B11BD0 /* NSButtonRACSupportSpec.m */,
				D0700F4B1672994D00D7CD30 /* NSNotificationCenterRACSupportSpec.m */,
				8801E7501644BDE200A155FE /* NSObjectRACLiftingSpec.m */,
				8851A38A16161D500050D47F /* NSObjectRACPropertySubscribingSpec.m */,
				D0870C6E16884A0600D0E11D /* RACBacktraceSpec.m */,
				886CEACC163DE669007632D1 /* RACBlockTrampolineSpec.m */,
				882CCA1D15F1564D00937D6E /* RACCommandSpec.m */,
				881E86B91669350B00667F7B /* RACCompoundDisposableSpec.m */,
				D077A171169B79A900057BB1 /* RACEventSpec.m */,
				D041376815D2281C004BBF80 /* RACKVOWrapperSpec.m */,
				88C5A02816924BFC0045EF05 /* RACMulticastConnectionSpec.m */,
				D0EDE76516968AB10072A780 /* RACPropertySignalExamples.h */,
				D0EDE76616968AB10072A780 /* RACPropertySignalExamples.m */,
				8803C010166732BA00C36839 /* RACSchedulerSpec.m */,
				D0C70F8F164337A2007027B4 /* RACSequenceAdditionsSpec.m */,
				D0C70F91164337E3007027B4 /* RACSequenceExamples.h */,
				D0C70F92164337E3007027B4 /* RACSequenceExamples.m */,
				D0D487051642651400DD7605 /* RACSequenceSpec.m */,
				5F773DEF169B48830023069D /* NSEnumeratorRACSequenceAdditionsSpec.m */,
				8820937B1501C8A600796685 /* RACSignalSpec.m */,
				D0487AB1164314430085D890 /* RACStreamExamples.h */,
				D0487AB2164314430085D890 /* RACStreamExamples.m */,
				889D0A7F15974B2A00F833E3 /* RACSubjectSpec.m */,
				D0C70EC416659333005AAD03 /* RACSubscriberExamples.h */,
				D0C70EC516659333005AAD03 /* RACSubscriberExamples.m */,
				D0C70EC7166595AD005AAD03 /* RACSubscriberSpec.m */,
				88FC735A16114FFB00F8A774 /* RACSubscriptingAssignmentTrampolineSpec.m */,
				88442A321608A9AD00636B49 /* RACTestObject.h */,
				88442A331608A9AD00636B49 /* RACTestObject.m */,
				8803C010166732BA00C36839 /* RACSchedulerSpec.m */,
				881E86B91669350B00667F7B /* RACCompoundDisposableSpec.m */,
				5F7EFECC168FBC4B0037E500 /* RACPropertySubjectExamples.h */,
				5F7EFECD168FBC4B0037E500 /* RACPropertySubjectExamples.m */,
				5F7EFECE168FBC4B0037E500 /* RACPropertySubjectSpec.m */,
				5F2447AC167E87C50062180C /* RACObservablePropertySubjectSpec.m */,
				D02221611678910900DBD031 /* RACTupleSpec.m */,
			);
			path = ReactiveCocoaTests;
			sourceTree = "<group>";
		};
		88CDF7E315000FCF00163A9F /* Supporting Files */ = {
			isa = PBXGroup;
			children = (
				8803805B15056AD7001A5B19 /* Specta.xcodeproj */,
				8803804815056ACA001A5B19 /* Expecta.xcodeproj */,
				88CDF7E415000FCF00163A9F /* ReactiveCocoaTests-Info.plist */,
				88CDF7E515000FCF00163A9F /* InfoPlist.strings */,
				D01DB9AE166819B9003E8F7F /* ReactiveCocoaTests-Prefix.pch */,
			);
			name = "Supporting Files";
			sourceTree = "<group>";
		};
		88DA308C15071C4C00C19D0F /* Core */ = {
			isa = PBXGroup;
			children = (
				88CDF7FA150019CA00163A9F /* RACSubscriber.h */,
				88CDF7FB150019CA00163A9F /* RACSubscriber.m */,
				888439A11634E10D00DED0DB /* RACBlockTrampoline.h */,
				888439A21634E10D00DED0DB /* RACBlockTrampoline.m */,
				881B37CA152260BF0079220B /* RACUnit.h */,
				881B37CB152260BF0079220B /* RACUnit.m */,
				88B76F8C153726B00053EAE2 /* RACTuple.h */,
				88B76F8D153726B00053EAE2 /* RACTuple.m */,
				D02538A115E2D7FB005BACB8 /* RACBacktrace.h */,
				D0870D0B1688522E00D0E11D /* RACBacktrace+Private.h */,
				D0DFBCCD15DD6D40009DADB3 /* RACBacktrace.m */,
				88FC735316114F9C00F8A774 /* RACSubscriptingAssignmentTrampoline.h */,
				88FC735416114F9C00F8A774 /* RACSubscriptingAssignmentTrampoline.m */,
				886CEAE0163DE942007632D1 /* NSObject+RACLifting.h */,
				886CEAE1163DE942007632D1 /* NSObject+RACLifting.m */,
				887ACDA5165878A7009190AD /* NSInvocation+RACTypeParsing.h */,
				887ACDA6165878A7009190AD /* NSInvocation+RACTypeParsing.m */,
				D0D486FF1642550100DD7605 /* RACStream.h */,
				D0D487001642550100DD7605 /* RACStream.m */,
				D0D486FB164253B600DD7605 /* Signals */,
				D0D486FD164253D500DD7605 /* Disposables */,
				D0D486FE164253E100DD7605 /* Commands */,
				D0E967561641EF8200FCFF06 /* Sequences */,
				D0087C1B16705C5600679459 /* Schedulers */,
			);
			name = Core;
			sourceTree = "<group>";
		};
		88DA309415071C5F00C19D0F /* AppKit Support */ = {
			isa = PBXGroup;
			children = (
				882093E61501E6CB00796685 /* NSButton+RACCommandSupport.h */,
				882093E71501E6CB00796685 /* NSButton+RACCommandSupport.m */,
				88F440D1153DADEA0097B4C3 /* NSObject+RACAppKitBindings.h */,
				88F440D2153DADEA0097B4C3 /* NSObject+RACAppKitBindings.m */,
			);
			name = "AppKit Support";
			sourceTree = "<group>";
		};
		88F44257153DC0100097B4C3 /* UIKit Support */ = {
			isa = PBXGroup;
			children = (
				A1FCC3761567DED0008C9686 /* RACDelegateProxy.h */,
				A1FCC3771567DED0008C9686 /* RACDelegateProxy.m */,
				A1FCC36B15673FA3008C9686 /* RACEventTrampoline.h */,
				A1FCC36C15673FA3008C9686 /* RACEventTrampoline.m */,
				88F4425F153DC0450097B4C3 /* UIControl+RACSignalSupport.h */,
				88F44260153DC0450097B4C3 /* UIControl+RACSignalSupport.m */,
				88F44264153DCAC50097B4C3 /* UITextField+RACSignalSupport.h */,
				88F44265153DCAC50097B4C3 /* UITextField+RACSignalSupport.m */,
				A1FCC27215666AA3008C9686 /* UITextView+RACSignalSupport.h */,
				A1FCC27315666AA3008C9686 /* UITextView+RACSignalSupport.m */,
			);
			name = "UIKit Support";
			sourceTree = "<group>";
		};
		A1FCC36F15675466008C9686 /* Objective-C Runtime */ = {
			isa = PBXGroup;
			children = (
				A1FCC370156754A7008C9686 /* RACObjCRuntime.h */,
				A1FCC371156754A7008C9686 /* RACObjCRuntime.m */,
				8867D5F7152BDAC300321BD5 /* RACSwizzling.h */,
				8867D5F8152BDAC300321BD5 /* RACSwizzling.m */,
			);
			name = "Objective-C Runtime";
			sourceTree = "<group>";
		};
		D0087C1B16705C5600679459 /* Schedulers */ = {
			isa = PBXGroup;
			children = (
				88E2C6B2153C771C00C7493C /* RACScheduler.h */,
				886D98581667C86D00F22541 /* RACScheduler+Private.h */,
				88E2C6B3153C771C00C7493C /* RACScheduler.m */,
				881E87AA16695C5600667F7B /* RACQueueScheduler.h */,
				881E87AB16695C5600667F7B /* RACQueueScheduler.m */,
				881E87B016695EDF00667F7B /* RACImmediateScheduler.h */,
				881E87B116695EDF00667F7B /* RACImmediateScheduler.m */,
				881E87C21669635F00667F7B /* RACSubscriptionScheduler.h */,
				881E87C31669636000667F7B /* RACSubscriptionScheduler.m */,
			);
			name = Schedulers;
			sourceTree = "<group>";
		};
		D026A03F15F69FD00052F7FE /* libextobjc */ = {
			isa = PBXGroup;
			children = (
				D026A04015F69FE70052F7FE /* EXTConcreteProtocol.h */,
				D026A04115F69FE70052F7FE /* EXTConcreteProtocol.m */,
				D0FA57E2162CFED200AC6F42 /* EXTKeyPathCoding.h */,
				D026A04215F69FE70052F7FE /* EXTRuntimeExtensions.h */,
				D026A04315F69FE70052F7FE /* EXTRuntimeExtensions.m */,
				D0E967931641F07900FCFF06 /* EXTScope.h */,
				D0E967941641F07900FCFF06 /* EXTScope.m */,
				D026A04415F69FE70052F7FE /* metamacros.h */,
			);
			name = libextobjc;
			path = ReactiveCocoa/libextobjc;
			sourceTree = "<group>";
		};
		D095BDBC15CB2E4B00E9BB13 /* Configuration */ = {
			isa = PBXGroup;
			children = (
				D095BDBD15CB2E4B00E9BB13 /* Base */,
				D095BDC615CB2E4B00E9BB13 /* iOS */,
				D095BDCA15CB2E4B00E9BB13 /* Mac OS X */,
				D095BDD015CB2E4B00E9BB13 /* README.md */,
			);
			name = Configuration;
			path = ReactiveCocoa/libextobjc/Configuration;
			sourceTree = "<group>";
		};
		D095BDBD15CB2E4B00E9BB13 /* Base */ = {
			isa = PBXGroup;
			children = (
				D095BDBE15CB2E4B00E9BB13 /* Common.xcconfig */,
				D095BDBF15CB2E4B00E9BB13 /* Configurations */,
				D095BDC315CB2E4B00E9BB13 /* Targets */,
			);
			path = Base;
			sourceTree = "<group>";
		};
		D095BDBF15CB2E4B00E9BB13 /* Configurations */ = {
			isa = PBXGroup;
			children = (
				D095BDC015CB2E4B00E9BB13 /* Debug.xcconfig */,
				D095BDC115CB2E4B00E9BB13 /* Profile.xcconfig */,
				D095BDC215CB2E4B00E9BB13 /* Release.xcconfig */,
			);
			path = Configurations;
			sourceTree = "<group>";
		};
		D095BDC315CB2E4B00E9BB13 /* Targets */ = {
			isa = PBXGroup;
			children = (
				D095BDC415CB2E4B00E9BB13 /* Application.xcconfig */,
				D095BDC515CB2E4B00E9BB13 /* StaticLibrary.xcconfig */,
			);
			path = Targets;
			sourceTree = "<group>";
		};
		D095BDC615CB2E4B00E9BB13 /* iOS */ = {
			isa = PBXGroup;
			children = (
				D095BDC715CB2E4B00E9BB13 /* iOS-Application.xcconfig */,
				D095BDC815CB2E4B00E9BB13 /* iOS-Base.xcconfig */,
				D095BDC915CB2E4B00E9BB13 /* iOS-StaticLibrary.xcconfig */,
			);
			path = iOS;
			sourceTree = "<group>";
		};
		D095BDCA15CB2E4B00E9BB13 /* Mac OS X */ = {
			isa = PBXGroup;
			children = (
				D095BDCB15CB2E4B00E9BB13 /* Mac-Application.xcconfig */,
				D095BDCC15CB2E4B00E9BB13 /* Mac-Base.xcconfig */,
				D095BDCD15CB2E4B00E9BB13 /* Mac-DynamicLibrary.xcconfig */,
				D095BDCE15CB2E4B00E9BB13 /* Mac-Framework.xcconfig */,
				D095BDCF15CB2E4B00E9BB13 /* Mac-StaticLibrary.xcconfig */,
			);
			path = "Mac OS X";
			sourceTree = "<group>";
		};
		D0D486FB164253B600DD7605 /* Signals */ = {
			isa = PBXGroup;
			children = (
				88CDF80415001CA800163A9F /* RACSignal.h */,
				88977C58151296D600A09EC5 /* RACSignal+Private.h */,
				88977C3D1512914A00A09EC5 /* RACSignal.m */,
				D0D910CC15F915BD00AD2DDA /* RACSignal+Operations.h */,
				D0D910CD15F915BD00AD2DDA /* RACSignal+Operations.m */,
				D077A16B169B740200057BB1 /* RACEvent.h */,
				D077A16C169B740200057BB1 /* RACEvent.m */,
				88C5A0231692460A0045EF05 /* RACMulticastConnection.h */,
				88F5870515361C170084BD32 /* RACMulticastConnection+Private.h */,
				88C5A025169246140045EF05 /* RACMulticastConnection.m */,
				886F70281551CF920045D68B /* RACGroupedSignal.h */,
				886F70291551CF920045D68B /* RACGroupedSignal.m */,
				D0D486FC164253C400DD7605 /* Subjects */,
			);
			name = Signals;
			sourceTree = "<group>";
		};
		D0D486FC164253C400DD7605 /* Subjects */ = {
			isa = PBXGroup;
			children = (
				880B9174150B09190008488E /* RACSubject.h */,
				880B9175150B09190008488E /* RACSubject.m */,
				88D4AB3C1510F6C30011494F /* RACReplaySubject.h */,
				88D4AB3D1510F6C30011494F /* RACReplaySubject.m */,
				883A84D81513964B006DB4C7 /* RACBehaviorSubject.h */,
				883A84D91513964B006DB4C7 /* RACBehaviorSubject.m */,
			);
			name = Subjects;
			sourceTree = "<group>";
		};
		D0D486FD164253D500DD7605 /* Disposables */ = {
			isa = PBXGroup;
			children = (
				883A84DD1513B5EC006DB4C7 /* RACDisposable.h */,
				883A84DE1513B5EC006DB4C7 /* RACDisposable.m */,
				884476E2152367D100958F44 /* RACScopedDisposable.h */,
				884476E3152367D100958F44 /* RACScopedDisposable.m */,
				881E86A01669304700667F7B /* RACCompoundDisposable.h */,
				881E86A11669304700667F7B /* RACCompoundDisposable.m */,
			);
			name = Disposables;
			sourceTree = "<group>";
		};
		D0D486FE164253E100DD7605 /* Commands */ = {
			isa = PBXGroup;
			children = (
				882093E91501E6EE00796685 /* RACCommand.h */,
				882093EA1501E6EE00796685 /* RACCommand.m */,
			);
			name = Commands;
			sourceTree = "<group>";
		};
		D0E967561641EF8200FCFF06 /* Sequences */ = {
			isa = PBXGroup;
			children = (
				D0E967671641EF9C00FCFF06 /* RACSequence.h */,
				D0E967681641EF9C00FCFF06 /* RACSequence.m */,
				D0E967611641EF9C00FCFF06 /* RACArraySequence.h */,
				D0E967621641EF9C00FCFF06 /* RACArraySequence.m */,
				5F9743F51694A2460024EB82 /* RACEagerSequence.h */,
				5F9743F61694A2460024EB82 /* RACEagerSequence.m */,
				D0E967631641EF9C00FCFF06 /* RACDynamicSequence.h */,
				D0E967641641EF9C00FCFF06 /* RACDynamicSequence.m */,
				D0E967651641EF9C00FCFF06 /* RACEmptySequence.h */,
				D0E967661641EF9C00FCFF06 /* RACEmptySequence.m */,
				D0E967691641EF9C00FCFF06 /* RACStringSequence.h */,
				D0E9676A1641EF9C00FCFF06 /* RACStringSequence.m */,
				D0EE2849164D906B006954A4 /* RACSignalSequence.h */,
				D0EE284A164D906B006954A4 /* RACSignalSequence.m */,
			);
			name = Sequences;
			sourceTree = "<group>";
		};
/* End PBXGroup section */

/* Begin PBXHeadersBuildPhase section */
		88037F8015056328001A5B19 /* Headers */ = {
			isa = PBXHeadersBuildPhase;
			buildActionMask = 2147483647;
			files = (
				88037FB81505645C001A5B19 /* ReactiveCocoa.h in Headers */,
				88037FBB1505646C001A5B19 /* NSObject+RACPropertySubscribing.h in Headers */,
				88037FBC1505646C001A5B19 /* RACSignal.h in Headers */,
				88037FBE1505646C001A5B19 /* RACSubscriber.h in Headers */,
				88037FC11505646C001A5B19 /* RACCommand.h in Headers */,
				88037FC21505646C001A5B19 /* NSButton+RACCommandSupport.h in Headers */,
				880B9176150B09190008488E /* RACSubject.h in Headers */,
				88F440D3153DADEA0097B4C3 /* NSObject+RACAppKitBindings.h in Headers */,
				88D4AB3E1510F6C30011494F /* RACReplaySubject.h in Headers */,
				883A84DA1513964B006DB4C7 /* RACBehaviorSubject.h in Headers */,
				883A84DF1513B5EC006DB4C7 /* RACDisposable.h in Headers */,
				886F702A1551CF920045D68B /* RACGroupedSignal.h in Headers */,
				881B37CC152260BF0079220B /* RACUnit.h in Headers */,
				884476E4152367D100958F44 /* RACScopedDisposable.h in Headers */,
				8857BB82152A27A9009804CC /* NSObject+RACKVOWrapper.h in Headers */,
				88E2C6B4153C771C00C7493C /* RACScheduler.h in Headers */,
				88B76F8E153726B00053EAE2 /* RACTuple.h in Headers */,
				886CEAE2163DE942007632D1 /* NSObject+RACLifting.h in Headers */,
				D026A04515F69FE70052F7FE /* EXTConcreteProtocol.h in Headers */,
				D026A04D15F69FE70052F7FE /* metamacros.h in Headers */,
				D0D910CE15F915BD00AD2DDA /* RACSignal+Operations.h in Headers */,
				D0FA57E3162CFED200AC6F42 /* EXTKeyPathCoding.h in Headers */,
				D0E9676B1641EF9C00FCFF06 /* NSArray+RACSequenceAdditions.h in Headers */,
				D0E9676F1641EF9C00FCFF06 /* NSDictionary+RACSequenceAdditions.h in Headers */,
				D0E967731641EF9C00FCFF06 /* NSOrderedSet+RACSequenceAdditions.h in Headers */,
				D0E967771641EF9C00FCFF06 /* NSSet+RACSequenceAdditions.h in Headers */,
				D0E9677B1641EF9C00FCFF06 /* NSString+RACSequenceAdditions.h in Headers */,
				D0E9678B1641EF9C00FCFF06 /* RACSequence.h in Headers */,
				D0E967951641F07900FCFF06 /* EXTScope.h in Headers */,
				88A0B6D3165B2B77005DE8F3 /* RACSubscriptingAssignmentTrampoline.h in Headers */,
				D0D487011642550100DD7605 /* RACStream.h in Headers */,
				88C5A0241692460A0045EF05 /* RACMulticastConnection.h in Headers */,
				881E86A21669304800667F7B /* RACCompoundDisposable.h in Headers */,
				5F244771167E5EDE0062180C /* RACPropertySubject.h in Headers */,
				888439A31634E10D00DED0DB /* RACBlockTrampoline.h in Headers */,
				887ACDA7165878A8009190AD /* NSInvocation+RACTypeParsing.h in Headers */,
				881E87AC16695C5600667F7B /* RACQueueScheduler.h in Headers */,
				881E87B216695EDF00667F7B /* RACImmediateScheduler.h in Headers */,
				881E87C41669636000667F7B /* RACSubscriptionScheduler.h in Headers */,
<<<<<<< HEAD
				5F45A885168CFA3E00B58A2B /* RACObservablePropertySubject.h in Headers */,
				5F6FE84C169251E900A8D7A6 /* NSObject+RACObservablePropertySubject.h in Headers */,
				5F6FE8531692568A00A8D7A6 /* RACBinding.h in Headers */,
=======
				D005A259169A3B7D00A9D2DB /* RACBacktrace.h in Headers */,
				5F773DEA169B46670023069D /* NSEnumerator+RACSequenceAdditions.h in Headers */,
				D077A16D169B740200057BB1 /* RACEvent.h in Headers */,
>>>>>>> 04cb4f4e
			);
			runOnlyForDeploymentPostprocessing = 0;
		};
		88F440A9153DAC820097B4C3 /* Headers */ = {
			isa = PBXHeadersBuildPhase;
			buildActionMask = 2147483647;
			files = (
<<<<<<< HEAD
				90AF46CD1625536E0054F8A0 /* ReactiveCocoa.h in Headers */,
				90AF46CF162553720054F8A0 /* RACSwizzling.h in Headers */,
				88F44266153DCAC50097B4C3 /* UITextField+RACSignalSupport.h in Headers */,
				A1FCC27515666AA3008C9686 /* UITextView+RACSignalSupport.h in Headers */,
				A1FCC27815666AF6008C9686 /* UIControl+RACSignalSupport.h in Headers */,
				A1FCC36D15673FA3008C9686 /* RACEventTrampoline.h in Headers */,
				A1FCC373156754A7008C9686 /* RACObjCRuntime.h in Headers */,
				D0E9676C1641EF9C00FCFF06 /* NSArray+RACSequenceAdditions.h in Headers */,
				D0E967701641EF9C00FCFF06 /* NSDictionary+RACSequenceAdditions.h in Headers */,
				D0E967741641EF9C00FCFF06 /* NSOrderedSet+RACSequenceAdditions.h in Headers */,
				D0E967781641EF9C00FCFF06 /* NSSet+RACSequenceAdditions.h in Headers */,
				D0E9677C1641EF9C00FCFF06 /* NSString+RACSequenceAdditions.h in Headers */,
				D0E9678C1641EF9C00FCFF06 /* RACSequence.h in Headers */,
				A1FCC3791567DED0008C9686 /* RACDelegateProxy.h in Headers */,
				8809D6EF15B1F1EE007E32AA /* JRSwizzle.h in Headers */,
				D026A04615F69FE70052F7FE /* EXTConcreteProtocol.h in Headers */,
				D026A04E15F69FE70052F7FE /* metamacros.h in Headers */,
				D0D910CF15F915BD00AD2DDA /* RACSignal+Operations.h in Headers */,
				88FC735616114F9C00F8A774 /* RACSubscriptingAssignmentTrampoline.h in Headers */,
				90AF46D01625537D0054F8A0 /* RACSubscriber.h in Headers */,
				90AF46D11625537D0054F8A0 /* RACSignal.h in Headers */,
				90AF46D21625537D0054F8A0 /* RACSignal+Private.h in Headers */,
				90AF46D41625537D0054F8A0 /* RACMulticastConnection+Private.h in Headers */,
				90AF46D51625537D0054F8A0 /* RACGroupedSignal.h in Headers */,
				90AF46D81625537D0054F8A0 /* RACSubject.h in Headers */,
				90AF46D91625537D0054F8A0 /* RACReplaySubject.h in Headers */,
				90AF46DB1625537D0054F8A0 /* RACBehaviorSubject.h in Headers */,
				90AF46DC1625537D0054F8A0 /* RACDisposable.h in Headers */,
				90AF46DD1625537D0054F8A0 /* RACScopedDisposable.h in Headers */,
				90AF46DE1625537D0054F8A0 /* RACMaybe.h in Headers */,
				90AF46DF1625537D0054F8A0 /* RACUnit.h in Headers */,
				90AF46E01625537D0054F8A0 /* RACTuple.h in Headers */,
				90AF46E11625537D0054F8A0 /* RACScheduler.h in Headers */,
				90AF46E21625537D0054F8A0 /* RACCommand.h in Headers */,
				90AF46E51625537D0054F8A0 /* RACBacktrace.h in Headers */,
				90AF46EA1625538E0054F8A0 /* NSObject+RACKVOWrapper.h in Headers */,
				90AF46EB1625538E0054F8A0 /* NSObject+RACPropertySubscribing.h in Headers */,
				90AF46EC1625538E0054F8A0 /* RACValueTransformer.h in Headers */,
				90AF46ED162553A10054F8A0 /* EXTRuntimeExtensions.h in Headers */,
				D0FA57E4162CFED200AC6F42 /* EXTKeyPathCoding.h in Headers */,
				D0E967961641F07900FCFF06 /* EXTScope.h in Headers */,
				D0D487021642550100DD7605 /* RACStream.h in Headers */,
				888439A41634E10D00DED0DB /* RACBlockTrampoline.h in Headers */,
				886CEAE3163DE942007632D1 /* NSObject+RACLifting.h in Headers */,
				887ACDA8165878A8009190AD /* NSInvocation+RACTypeParsing.h in Headers */,
				881E86A31669304800667F7B /* RACCompoundDisposable.h in Headers */,
				881E87AD16695C5600667F7B /* RACQueueScheduler.h in Headers */,
				881E87B316695EDF00667F7B /* RACImmediateScheduler.h in Headers */,
				881E87C51669636000667F7B /* RACSubscriptionScheduler.h in Headers */,
				5F244772167E5EDE0062180C /* RACPropertySubject.h in Headers */,
				5F45A886168CFA3E00B58A2B /* RACObservablePropertySubject.h in Headers */,
				5F6FE84D169251E900A8D7A6 /* NSObject+RACObservablePropertySubject.h in Headers */,
				5F6FE8541692568A00A8D7A6 /* RACBinding.h in Headers */,
				5F6FE8591692572600A8D7A6 /* RACBinding+Private.h in Headers */,
				5F6FE85A1692574100A8D7A6 /* RACPropertySubject+Private.h in Headers */,
=======
				D08FF264169A32D100743C6D /* ReactiveCocoa.h in Headers */,
				D08FF265169A32DC00743C6D /* RACSubscriber.h in Headers */,
				D08FF267169A330000743C6D /* RACUnit.h in Headers */,
				D08FF268169A330000743C6D /* RACTuple.h in Headers */,
				D08FF269169A330000743C6D /* RACBacktrace.h in Headers */,
				D08FF26A169A330000743C6D /* RACSubscriptingAssignmentTrampoline.h in Headers */,
				D08FF26C169A331A00743C6D /* RACStream.h in Headers */,
				D08FF26D169A331A00743C6D /* RACSignal.h in Headers */,
				D08FF26E169A331A00743C6D /* RACSignal+Operations.h in Headers */,
				D08FF26F169A331A00743C6D /* RACMulticastConnection.h in Headers */,
				D08FF270169A331A00743C6D /* RACGroupedSignal.h in Headers */,
				D08FF271169A331A00743C6D /* RACSubject.h in Headers */,
				D08FF272169A331A00743C6D /* RACReplaySubject.h in Headers */,
				D08FF273169A331A00743C6D /* RACBehaviorSubject.h in Headers */,
				D08FF274169A331A00743C6D /* RACDisposable.h in Headers */,
				D08FF275169A331A00743C6D /* RACScopedDisposable.h in Headers */,
				D08FF276169A331A00743C6D /* RACCompoundDisposable.h in Headers */,
				D08FF277169A331B00743C6D /* RACCommand.h in Headers */,
				D08FF278169A331B00743C6D /* RACSequence.h in Headers */,
				D08FF279169A331B00743C6D /* RACArraySequence.h in Headers */,
				D08FF27A169A331B00743C6D /* RACEagerSequence.h in Headers */,
				D08FF27B169A331B00743C6D /* RACDynamicSequence.h in Headers */,
				D08FF27C169A331B00743C6D /* RACEmptySequence.h in Headers */,
				D08FF27D169A331B00743C6D /* RACStringSequence.h in Headers */,
				D08FF27E169A331B00743C6D /* RACSignalSequence.h in Headers */,
				D08FF27F169A331B00743C6D /* RACScheduler.h in Headers */,
				D08FF26B169A330000743C6D /* NSObject+RACLifting.h in Headers */,
				D08FF280169A333400743C6D /* NSArray+RACSequenceAdditions.h in Headers */,
				D08FF281169A333400743C6D /* NSDictionary+RACSequenceAdditions.h in Headers */,
				D08FF282169A333400743C6D /* NSOrderedSet+RACSequenceAdditions.h in Headers */,
				D08FF283169A333400743C6D /* NSSet+RACSequenceAdditions.h in Headers */,
				D08FF284169A333400743C6D /* NSString+RACSequenceAdditions.h in Headers */,
				D08FF285169A333400743C6D /* UIControl+RACSignalSupport.h in Headers */,
				D08FF286169A333400743C6D /* UITextField+RACSignalSupport.h in Headers */,
				D08FF287169A333400743C6D /* UITextView+RACSignalSupport.h in Headers */,
				D08FF288169A333400743C6D /* NSObject+RACKVOWrapper.h in Headers */,
				D08FF289169A333400743C6D /* NSObject+RACPropertySubscribing.h in Headers */,
				D08FF28B169A336000743C6D /* EXTConcreteProtocol.h in Headers */,
				D08FF28C169A337000743C6D /* EXTKeyPathCoding.h in Headers */,
				D08FF28D169A337000743C6D /* EXTRuntimeExtensions.h in Headers */,
				D08FF28E169A337000743C6D /* EXTScope.h in Headers */,
				D08FF28F169A337000743C6D /* metamacros.h in Headers */,
				D08FF2A3169A33D100743C6D /* NSObject+RACBindings.h in Headers */,
				5F773DEB169B46670023069D /* NSEnumerator+RACSequenceAdditions.h in Headers */,
				D077A16E169B740200057BB1 /* RACEvent.h in Headers */,
>>>>>>> 04cb4f4e
			);
			runOnlyForDeploymentPostprocessing = 0;
		};
/* End PBXHeadersBuildPhase section */

/* Begin PBXNativeTarget section */
		88037F8215056328001A5B19 /* ReactiveCocoa */ = {
			isa = PBXNativeTarget;
			buildConfigurationList = 88037F8F15056328001A5B19 /* Build configuration list for PBXNativeTarget "ReactiveCocoa" */;
			buildPhases = (
				88037F7E15056328001A5B19 /* Sources */,
				88037F7F15056328001A5B19 /* Frameworks */,
				88037F8015056328001A5B19 /* Headers */,
				88037F8115056328001A5B19 /* Resources */,
			);
			buildRules = (
			);
			dependencies = (
			);
			name = ReactiveCocoa;
			productName = ReactiveCocoa;
			productReference = 88037F8315056328001A5B19 /* ReactiveCocoa.framework */;
			productType = "com.apple.product-type.framework";
		};
		88CDF7DB15000FCF00163A9F /* ReactiveCocoaTests */ = {
			isa = PBXNativeTarget;
			buildConfigurationList = 88CDF7F015000FCF00163A9F /* Build configuration list for PBXNativeTarget "ReactiveCocoaTests" */;
			buildPhases = (
				88CDF7D715000FCF00163A9F /* Sources */,
				88CDF7D815000FCF00163A9F /* Frameworks */,
				88CDF7D915000FCF00163A9F /* Resources */,
				8820937F1501C94E00796685 /* Copy Frameworks */,
				88CDF7DA15000FCF00163A9F /* ShellScript */,
			);
			buildRules = (
			);
			dependencies = (
				8803807015056B1B001A5B19 /* PBXTargetDependency */,
				8803806E15056B15001A5B19 /* PBXTargetDependency */,
				88037FDB150564E9001A5B19 /* PBXTargetDependency */,
			);
			name = ReactiveCocoaTests;
			productName = GHObservableTests;
			productReference = 88CDF7DC15000FCF00163A9F /* ReactiveCocoaTests.octest */;
			productType = "com.apple.product-type.bundle";
		};
		88F440AA153DAC820097B4C3 /* ReactiveCocoa-iOS */ = {
			isa = PBXNativeTarget;
			buildConfigurationList = 88F440B3153DAC820097B4C3 /* Build configuration list for PBXNativeTarget "ReactiveCocoa-iOS" */;
			buildPhases = (
				88F440A7153DAC820097B4C3 /* Sources */,
				88F440A8153DAC820097B4C3 /* Frameworks */,
				88F440A9153DAC820097B4C3 /* Headers */,
			);
			buildRules = (
			);
			dependencies = (
			);
			name = "ReactiveCocoa-iOS";
			productName = ReactiveCocoaLib;
			productReference = 88F440AB153DAC820097B4C3 /* libReactiveCocoa-iOS.a */;
			productType = "com.apple.product-type.library.static";
		};
/* End PBXNativeTarget section */

/* Begin PBXProject section */
		88CDF7B215000FCE00163A9F /* Project object */ = {
			isa = PBXProject;
			attributes = {
				CLASSPREFIX = RAC;
				LastUpgradeCheck = 0450;
				ORGANIZATIONNAME = "GitHub, Inc.";
			};
			buildConfigurationList = 88CDF7B515000FCE00163A9F /* Build configuration list for PBXProject "ReactiveCocoa" */;
			compatibilityVersion = "Xcode 3.2";
			developmentRegion = English;
			hasScannedForEncodings = 0;
			knownRegions = (
				en,
			);
			mainGroup = 88CDF7B015000FCE00163A9F;
			productRefGroup = 88CDF7BC15000FCE00163A9F /* Products */;
			projectDirPath = "";
			projectReferences = (
				{
					ProductGroup = 8803804915056ACA001A5B19 /* Products */;
					ProjectRef = 8803804815056ACA001A5B19 /* Expecta.xcodeproj */;
				},
				{
					ProductGroup = 8803805C15056AD7001A5B19 /* Products */;
					ProjectRef = 8803805B15056AD7001A5B19 /* Specta.xcodeproj */;
				},
			);
			projectRoot = "";
			targets = (
				88037F8215056328001A5B19 /* ReactiveCocoa */,
				88F440AA153DAC820097B4C3 /* ReactiveCocoa-iOS */,
				88CDF7DB15000FCF00163A9F /* ReactiveCocoaTests */,
			);
		};
/* End PBXProject section */

/* Begin PBXReferenceProxy section */
		8803805315056ACB001A5B19 /* libExpecta.a */ = {
			isa = PBXReferenceProxy;
			fileType = archive.ar;
			path = libExpecta.a;
			remoteRef = 8803805215056ACB001A5B19 /* PBXContainerItemProxy */;
			sourceTree = BUILT_PRODUCTS_DIR;
		};
		8803805515056ACB001A5B19 /* libExpecta-iOS.a */ = {
			isa = PBXReferenceProxy;
			fileType = archive.ar;
			path = "libExpecta-iOS.a";
			remoteRef = 8803805415056ACB001A5B19 /* PBXContainerItemProxy */;
			sourceTree = BUILT_PRODUCTS_DIR;
		};
		8803805715056ACB001A5B19 /* ExpectaTests.octest */ = {
			isa = PBXReferenceProxy;
			fileType = wrapper.cfbundle;
			path = ExpectaTests.octest;
			remoteRef = 8803805615056ACB001A5B19 /* PBXContainerItemProxy */;
			sourceTree = BUILT_PRODUCTS_DIR;
		};
		8803805915056ACB001A5B19 /* Expecta-iOSTests.octest */ = {
			isa = PBXReferenceProxy;
			fileType = wrapper.cfbundle;
			path = "Expecta-iOSTests.octest";
			remoteRef = 8803805815056ACB001A5B19 /* PBXContainerItemProxy */;
			sourceTree = BUILT_PRODUCTS_DIR;
		};
		8803806615056AD7001A5B19 /* libSpecta.a */ = {
			isa = PBXReferenceProxy;
			fileType = archive.ar;
			path = libSpecta.a;
			remoteRef = 8803806515056AD7001A5B19 /* PBXContainerItemProxy */;
			sourceTree = BUILT_PRODUCTS_DIR;
		};
		8803806815056AD7001A5B19 /* libSpecta-iOS.a */ = {
			isa = PBXReferenceProxy;
			fileType = archive.ar;
			path = "libSpecta-iOS.a";
			remoteRef = 8803806715056AD7001A5B19 /* PBXContainerItemProxy */;
			sourceTree = BUILT_PRODUCTS_DIR;
		};
		8803806A15056AD7001A5B19 /* SpectaTests.octest */ = {
			isa = PBXReferenceProxy;
			fileType = wrapper.cfbundle;
			path = SpectaTests.octest;
			remoteRef = 8803806915056AD7001A5B19 /* PBXContainerItemProxy */;
			sourceTree = BUILT_PRODUCTS_DIR;
		};
		8803806C15056AD7001A5B19 /* Specta-iOSTests.octest */ = {
			isa = PBXReferenceProxy;
			fileType = wrapper.cfbundle;
			path = "Specta-iOSTests.octest";
			remoteRef = 8803806B15056AD7001A5B19 /* PBXContainerItemProxy */;
			sourceTree = BUILT_PRODUCTS_DIR;
		};
/* End PBXReferenceProxy section */

/* Begin PBXResourcesBuildPhase section */
		88037F8115056328001A5B19 /* Resources */ = {
			isa = PBXResourcesBuildPhase;
			buildActionMask = 2147483647;
			files = (
			);
			runOnlyForDeploymentPostprocessing = 0;
		};
		88CDF7D915000FCF00163A9F /* Resources */ = {
			isa = PBXResourcesBuildPhase;
			buildActionMask = 2147483647;
			files = (
				88CDF7E715000FCF00163A9F /* InfoPlist.strings in Resources */,
			);
			runOnlyForDeploymentPostprocessing = 0;
		};
/* End PBXResourcesBuildPhase section */

/* Begin PBXShellScriptBuildPhase section */
		88CDF7DA15000FCF00163A9F /* ShellScript */ = {
			isa = PBXShellScriptBuildPhase;
			buildActionMask = 2147483647;
			files = (
			);
			inputPaths = (
			);
			outputPaths = (
			);
			runOnlyForDeploymentPostprocessing = 0;
			shellPath = /bin/sh;
			shellScript = "# Run the unit tests in this test bundle.\n\"${SYSTEM_DEVELOPER_DIR}/Tools/RunUnitTests\"\n";
		};
/* End PBXShellScriptBuildPhase section */

/* Begin PBXSourcesBuildPhase section */
		88037F7E15056328001A5B19 /* Sources */ = {
			isa = PBXSourcesBuildPhase;
			buildActionMask = 2147483647;
			files = (
				88A0B6D2165B2B09005DE8F3 /* RACBlockTrampoline.m in Sources */,
				88037FC71505647E001A5B19 /* NSObject+RACKVOWrapper.m in Sources */,
				88037FC91505648C001A5B19 /* RACSubscriber.m in Sources */,
				88037FCC1505648C001A5B19 /* RACCommand.m in Sources */,
				88037FCD1505648C001A5B19 /* NSButton+RACCommandSupport.m in Sources */,
				88DA309815071CBA00C19D0F /* RACValueTransformer.m in Sources */,
				880B9177150B09190008488E /* RACSubject.m in Sources */,
				88D4AB3F1510F6C30011494F /* RACReplaySubject.m in Sources */,
				88977C3E1512914A00A09EC5 /* RACSignal.m in Sources */,
				883A84DB1513964B006DB4C7 /* RACBehaviorSubject.m in Sources */,
				883A84E01513B5EC006DB4C7 /* RACDisposable.m in Sources */,
				886678711518DCD800DE77EC /* NSObject+RACPropertySubscribing.m in Sources */,
				881B37CD152260BF0079220B /* RACUnit.m in Sources */,
				884476E5152367D100958F44 /* RACScopedDisposable.m in Sources */,
				8867D5FA152BDAC300321BD5 /* RACSwizzling.m in Sources */,
				88B76F8F153726B00053EAE2 /* RACTuple.m in Sources */,
				88E2C6B5153C771C00C7493C /* RACScheduler.m in Sources */,
				88F440D4153DADEA0097B4C3 /* NSObject+RACAppKitBindings.m in Sources */,
				886F702B1551CF920045D68B /* RACGroupedSignal.m in Sources */,
				A1FCC374156754A7008C9686 /* RACObjCRuntime.m in Sources */,
				8809D6F015B1F1EE007E32AA /* JRSwizzle.m in Sources */,
				D0DFBCCE15DD6D40009DADB3 /* RACBacktrace.m in Sources */,
				D026A04715F69FE70052F7FE /* EXTConcreteProtocol.m in Sources */,
				D026A04B15F69FE70052F7FE /* EXTRuntimeExtensions.m in Sources */,
				D0D910D015F915BD00AD2DDA /* RACSignal+Operations.m in Sources */,
				88FC735716114F9C00F8A774 /* RACSubscriptingAssignmentTrampoline.m in Sources */,
				886CEAE4163DE942007632D1 /* NSObject+RACLifting.m in Sources */,
				887ACDA9165878A8009190AD /* NSInvocation+RACTypeParsing.m in Sources */,
				D0E9676D1641EF9C00FCFF06 /* NSArray+RACSequenceAdditions.m in Sources */,
				D0E967711641EF9C00FCFF06 /* NSDictionary+RACSequenceAdditions.m in Sources */,
				D0E967751641EF9C00FCFF06 /* NSOrderedSet+RACSequenceAdditions.m in Sources */,
				D0E967791641EF9C00FCFF06 /* NSSet+RACSequenceAdditions.m in Sources */,
				D0E9677D1641EF9C00FCFF06 /* NSString+RACSequenceAdditions.m in Sources */,
				D0E967811641EF9C00FCFF06 /* RACArraySequence.m in Sources */,
				D0E967851641EF9C00FCFF06 /* RACDynamicSequence.m in Sources */,
				D0E967891641EF9C00FCFF06 /* RACEmptySequence.m in Sources */,
				D0E9678D1641EF9C00FCFF06 /* RACSequence.m in Sources */,
				D0E967911641EF9C00FCFF06 /* RACStringSequence.m in Sources */,
				D0E967971641F07900FCFF06 /* EXTScope.m in Sources */,
				D0D487031642550100DD7605 /* RACStream.m in Sources */,
				D0EE284D164D906B006954A4 /* RACSignalSequence.m in Sources */,
				881E86A41669304800667F7B /* RACCompoundDisposable.m in Sources */,
				881E87AE16695C5600667F7B /* RACQueueScheduler.m in Sources */,
				881E87B416695EDF00667F7B /* RACImmediateScheduler.m in Sources */,
				881E87C61669636000667F7B /* RACSubscriptionScheduler.m in Sources */,
				5F244773167E5EDE0062180C /* RACPropertySubject.m in Sources */,
				5F45A887168CFA3E00B58A2B /* RACObservablePropertySubject.m in Sources */,
				5F6FE84F1692524B00A8D7A6 /* NSObject+RACObservablePropertySubject.m in Sources */,
				5F6FE8551692568A00A8D7A6 /* RACBinding.m in Sources */,
				88C5A026169246140045EF05 /* RACMulticastConnection.m in Sources */,
				5F9743F91694A2460024EB82 /* RACEagerSequence.m in Sources */,
				5F773DEC169B46670023069D /* NSEnumerator+RACSequenceAdditions.m in Sources */,
				D077A16F169B740200057BB1 /* RACEvent.m in Sources */,
			);
			runOnlyForDeploymentPostprocessing = 0;
		};
		88CDF7D715000FCF00163A9F /* Sources */ = {
			isa = PBXSourcesBuildPhase;
			buildActionMask = 2147483647;
			files = (
				8820937C1501C8A600796685 /* RACSignalSpec.m in Sources */,
				889D0A8015974B2A00F833E3 /* RACSubjectSpec.m in Sources */,
				D041376915D2281C004BBF80 /* RACKVOWrapperSpec.m in Sources */,
				882CCA1E15F1564D00937D6E /* RACCommandSpec.m in Sources */,
				884848B615F658B800B11BD0 /* NSButtonRACSupportSpec.m in Sources */,
				88442A341608A9AD00636B49 /* RACTestObject.m in Sources */,
				88FC735B16114FFB00F8A774 /* RACSubscriptingAssignmentTrampolineSpec.m in Sources */,
				8851A38B16161D500050D47F /* NSObjectRACPropertySubscribingSpec.m in Sources */,
				D0D487061642651400DD7605 /* RACSequenceSpec.m in Sources */,
				D0487AB3164314430085D890 /* RACStreamExamples.m in Sources */,
				D0C70F90164337A2007027B4 /* RACSequenceAdditionsSpec.m in Sources */,
				D0C70F93164337E3007027B4 /* RACSequenceExamples.m in Sources */,
				886CEACD163DE669007632D1 /* RACBlockTrampolineSpec.m in Sources */,
				8801E7511644BDE200A155FE /* NSObjectRACLiftingSpec.m in Sources */,
				D05C5C9D16490C4300DE6D3E /* NSData+RACSupport.m in Sources */,
				D05C5C9E16490C4600DE6D3E /* NSFileHandle+RACSupport.m in Sources */,
				D05C5C9F16490C4900DE6D3E /* NSNotificationCenter+RACSupport.m in Sources */,
				D05C5CA016490C4D00DE6D3E /* NSString+RACSupport.m in Sources */,
				D05C5CA116490C5200DE6D3E /* NSTask+RACSupport.m in Sources */,
				D0C70EC616659333005AAD03 /* RACSubscriberExamples.m in Sources */,
				D0C70EC8166595AD005AAD03 /* RACSubscriberSpec.m in Sources */,
				8803C011166732BA00C36839 /* RACSchedulerSpec.m in Sources */,
				881E86BA1669350B00667F7B /* RACCompoundDisposableSpec.m in Sources */,
				D0700F4C1672994D00D7CD30 /* NSNotificationCenterRACSupportSpec.m in Sources */,
				5F2447AD167E87C50062180C /* RACObservablePropertySubjectSpec.m in Sources */,
				D02221621678910900DBD031 /* RACTupleSpec.m in Sources */,
				5F7EFECF168FBC4B0037E500 /* RACPropertySubjectExamples.m in Sources */,
				5F7EFED0168FBC4B0037E500 /* RACPropertySubjectSpec.m in Sources */,
				D0870C6F16884A0600D0E11D /* RACBacktraceSpec.m in Sources */,
				88C5A02916924BFC0045EF05 /* RACMulticastConnectionSpec.m in Sources */,
				D0EDE76716968AB10072A780 /* RACPropertySignalExamples.m in Sources */,
				5F773DF0169B48830023069D /* NSEnumeratorRACSequenceAdditionsSpec.m in Sources */,
				D077A172169B79A900057BB1 /* RACEventSpec.m in Sources */,
			);
			runOnlyForDeploymentPostprocessing = 0;
		};
		88F440A7153DAC820097B4C3 /* Sources */ = {
			isa = PBXSourcesBuildPhase;
			buildActionMask = 2147483647;
			files = (
				8882D4601673B0450080E7CD /* RACBlockTrampoline.m in Sources */,
				88F440BA153DAD570097B4C3 /* RACCommand.m in Sources */,
				88F440B7153DAD320097B4C3 /* RACSwizzling.m in Sources */,
				88F440BC153DAD5A0097B4C3 /* RACSubscriber.m in Sources */,
				88F440BD153DAD5C0097B4C3 /* RACSignal.m in Sources */,
				88F440CF153DAD850097B4C3 /* NSObject+RACPropertySubscribing.m in Sources */,
				88F440CE153DAD830097B4C3 /* NSObject+RACKVOWrapper.m in Sources */,
				88F440C1153DAD640097B4C3 /* RACReplaySubject.m in Sources */,
				88F440C0153DAD630097B4C3 /* RACSubject.m in Sources */,
				88F440C6153DAD6E0097B4C3 /* RACScopedDisposable.m in Sources */,
				88F440C3153DAD690097B4C3 /* RACBehaviorSubject.m in Sources */,
				88F440C9153DAD740097B4C3 /* RACUnit.m in Sources */,
				88F440CB153DAD780097B4C3 /* RACScheduler.m in Sources */,
				88F440CA153DAD760097B4C3 /* RACTuple.m in Sources */,
				88F440C5153DAD6C0097B4C3 /* RACDisposable.m in Sources */,
				88F44263153DC2C70097B4C3 /* UIControl+RACSignalSupport.m in Sources */,
				886F702C1551CF9D0045D68B /* RACGroupedSignal.m in Sources */,
				88F44267153DCAC50097B4C3 /* UITextField+RACSignalSupport.m in Sources */,
				A1FCC27715666AA3008C9686 /* UITextView+RACSignalSupport.m in Sources */,
				A1FCC36E15673FA3008C9686 /* RACEventTrampoline.m in Sources */,
				A1FCC375156754A7008C9686 /* RACObjCRuntime.m in Sources */,
				A1FCC37B1567DED0008C9686 /* RACDelegateProxy.m in Sources */,
				8809D6F115B1F1EE007E32AA /* JRSwizzle.m in Sources */,
				D0DFBCCF15DD6D40009DADB3 /* RACBacktrace.m in Sources */,
				D026A04815F69FE70052F7FE /* EXTConcreteProtocol.m in Sources */,
				D026A04C15F69FE70052F7FE /* EXTRuntimeExtensions.m in Sources */,
				D0D910D115F915BD00AD2DDA /* RACSignal+Operations.m in Sources */,
				88FC735816114F9C00F8A774 /* RACSubscriptingAssignmentTrampoline.m in Sources */,
				886CEAE5163DE942007632D1 /* NSObject+RACLifting.m in Sources */,
				887ACDAA165878A8009190AD /* NSInvocation+RACTypeParsing.m in Sources */,
				D0E9676E1641EF9C00FCFF06 /* NSArray+RACSequenceAdditions.m in Sources */,
				D0E967721641EF9C00FCFF06 /* NSDictionary+RACSequenceAdditions.m in Sources */,
				D0E967761641EF9C00FCFF06 /* NSOrderedSet+RACSequenceAdditions.m in Sources */,
				D0E9677A1641EF9C00FCFF06 /* NSSet+RACSequenceAdditions.m in Sources */,
				D0E9677E1641EF9C00FCFF06 /* NSString+RACSequenceAdditions.m in Sources */,
				D0E967821641EF9C00FCFF06 /* RACArraySequence.m in Sources */,
				D0E967861641EF9C00FCFF06 /* RACDynamicSequence.m in Sources */,
				D0E9678A1641EF9C00FCFF06 /* RACEmptySequence.m in Sources */,
				D0E9678E1641EF9C00FCFF06 /* RACSequence.m in Sources */,
				D0E967921641EF9C00FCFF06 /* RACStringSequence.m in Sources */,
				D0E967981641F07900FCFF06 /* EXTScope.m in Sources */,
				D0D487041642550100DD7605 /* RACStream.m in Sources */,
				D0EE284E164D906B006954A4 /* RACSignalSequence.m in Sources */,
				881E86A51669304800667F7B /* RACCompoundDisposable.m in Sources */,
				881E87AF16695C5600667F7B /* RACQueueScheduler.m in Sources */,
				881E87B516695EDF00667F7B /* RACImmediateScheduler.m in Sources */,
				881E87C71669636000667F7B /* RACSubscriptionScheduler.m in Sources */,
				5F244774167E5EDE0062180C /* RACPropertySubject.m in Sources */,
				5F45A888168CFA3E00B58A2B /* RACObservablePropertySubject.m in Sources */,
				5F6FE8501692524B00A8D7A6 /* NSObject+RACObservablePropertySubject.m in Sources */,
				5F6FE8561692568A00A8D7A6 /* RACBinding.m in Sources */,
				88C5A027169246140045EF05 /* RACMulticastConnection.m in Sources */,
				5F9743FA1694A2460024EB82 /* RACEagerSequence.m in Sources */,
				5F773DED169B46670023069D /* NSEnumerator+RACSequenceAdditions.m in Sources */,
				D077A170169B740200057BB1 /* RACEvent.m in Sources */,
			);
			runOnlyForDeploymentPostprocessing = 0;
		};
/* End PBXSourcesBuildPhase section */

/* Begin PBXTargetDependency section */
		88037FDB150564E9001A5B19 /* PBXTargetDependency */ = {
			isa = PBXTargetDependency;
			target = 88037F8215056328001A5B19 /* ReactiveCocoa */;
			targetProxy = 88037FDA150564E9001A5B19 /* PBXContainerItemProxy */;
		};
		8803806E15056B15001A5B19 /* PBXTargetDependency */ = {
			isa = PBXTargetDependency;
			name = Specta;
			targetProxy = 8803806D15056B15001A5B19 /* PBXContainerItemProxy */;
		};
		8803807015056B1B001A5B19 /* PBXTargetDependency */ = {
			isa = PBXTargetDependency;
			name = Expecta;
			targetProxy = 8803806F15056B1B001A5B19 /* PBXContainerItemProxy */;
		};
/* End PBXTargetDependency section */

/* Begin PBXVariantGroup section */
		88CDF7C815000FCE00163A9F /* InfoPlist.strings */ = {
			isa = PBXVariantGroup;
			children = (
				88CDF7C915000FCE00163A9F /* en */,
			);
			name = InfoPlist.strings;
			sourceTree = "<group>";
		};
		88CDF7E515000FCF00163A9F /* InfoPlist.strings */ = {
			isa = PBXVariantGroup;
			children = (
				88CDF7E615000FCF00163A9F /* en */,
			);
			name = InfoPlist.strings;
			sourceTree = "<group>";
		};
/* End PBXVariantGroup section */

/* Begin XCBuildConfiguration section */
		88037F9015056328001A5B19 /* Debug */ = {
			isa = XCBuildConfiguration;
			baseConfigurationReference = D095BDCE15CB2E4B00E9BB13 /* Mac-Framework.xcconfig */;
			buildSettings = {
				DYLIB_COMPATIBILITY_VERSION = 1;
				DYLIB_CURRENT_VERSION = 1;
				FRAMEWORK_VERSION = A;
				GCC_PREFIX_HEADER = "ReactiveCocoa/ReactiveCocoa-Prefix.pch";
				INFOPLIST_FILE = "ReactiveCocoa/ReactiveCocoa-Info.plist";
				PRODUCT_NAME = "$(TARGET_NAME)";
				WRAPPER_EXTENSION = framework;
			};
			name = Debug;
		};
		88037F9115056328001A5B19 /* Release */ = {
			isa = XCBuildConfiguration;
			baseConfigurationReference = D095BDCE15CB2E4B00E9BB13 /* Mac-Framework.xcconfig */;
			buildSettings = {
				DYLIB_COMPATIBILITY_VERSION = 1;
				DYLIB_CURRENT_VERSION = 1;
				FRAMEWORK_VERSION = A;
				GCC_PREFIX_HEADER = "ReactiveCocoa/ReactiveCocoa-Prefix.pch";
				INFOPLIST_FILE = "ReactiveCocoa/ReactiveCocoa-Info.plist";
				PRODUCT_NAME = "$(TARGET_NAME)";
				WRAPPER_EXTENSION = framework;
			};
			name = Release;
		};
		88CDF7EB15000FCF00163A9F /* Debug */ = {
			isa = XCBuildConfiguration;
			baseConfigurationReference = D095BDC015CB2E4B00E9BB13 /* Debug.xcconfig */;
			buildSettings = {
				ARCHS = "$(ARCHS_STANDARD_64_BIT)";
				CLANG_WARN_IMPLICIT_SIGN_CONVERSION = YES;
				GCC_WARN_ABOUT_MISSING_NEWLINE = YES;
				GCC_WARN_STRICT_SELECTOR_MATCH = YES;
				GCC_WARN_UNDECLARED_SELECTOR = YES;
				IPHONEOS_DEPLOYMENT_TARGET = 5.1;
				MACOSX_DEPLOYMENT_TARGET = 10.7;
				SDKROOT = macosx;
				VALID_ARCHS = x86_64;
				WARNING_CFLAGS = (
					"-Werror",
					"-Wall",
				);
			};
			name = Debug;
		};
		88CDF7EC15000FCF00163A9F /* Release */ = {
			isa = XCBuildConfiguration;
			baseConfigurationReference = D095BDC215CB2E4B00E9BB13 /* Release.xcconfig */;
			buildSettings = {
				ARCHS = "$(ARCHS_STANDARD_64_BIT)";
				CLANG_WARN_IMPLICIT_SIGN_CONVERSION = YES;
				GCC_WARN_ABOUT_MISSING_NEWLINE = YES;
				GCC_WARN_STRICT_SELECTOR_MATCH = YES;
				GCC_WARN_UNDECLARED_SELECTOR = YES;
				IPHONEOS_DEPLOYMENT_TARGET = 5.1;
				MACOSX_DEPLOYMENT_TARGET = 10.7;
				SDKROOT = macosx;
				VALID_ARCHS = x86_64;
				WARNING_CFLAGS = (
					"-Werror",
					"-Wall",
				);
			};
			name = Release;
		};
		88CDF7F115000FCF00163A9F /* Debug */ = {
			isa = XCBuildConfiguration;
			baseConfigurationReference = D095BDCB15CB2E4B00E9BB13 /* Mac-Application.xcconfig */;
			buildSettings = {
				FRAMEWORK_SEARCH_PATHS = "$(DEVELOPER_LIBRARY_DIR)/Frameworks";
				GCC_PREFIX_HEADER = "ReactiveCocoaTests/ReactiveCocoaTests-Prefix.pch";
				HEADER_SEARCH_PATHS = (
					"\"$(PROJECT_DIR)/../external/specta/src\"",
					"\"$(PROJECT_DIR)/../external/expecta/src\"/**",
				);
				INFOPLIST_FILE = "ReactiveCocoaTests/ReactiveCocoaTests-Info.plist";
				OTHER_LDFLAGS = "-ObjC";
				PRODUCT_NAME = ReactiveCocoaTests;
				VALID_ARCHS = x86_64;
				WRAPPER_EXTENSION = octest;
			};
			name = Debug;
		};
		88CDF7F215000FCF00163A9F /* Release */ = {
			isa = XCBuildConfiguration;
			baseConfigurationReference = D095BDCB15CB2E4B00E9BB13 /* Mac-Application.xcconfig */;
			buildSettings = {
				FRAMEWORK_SEARCH_PATHS = "$(DEVELOPER_LIBRARY_DIR)/Frameworks";
				GCC_PREFIX_HEADER = "ReactiveCocoaTests/ReactiveCocoaTests-Prefix.pch";
				HEADER_SEARCH_PATHS = (
					"\"$(PROJECT_DIR)/../external/specta/src\"",
					"\"$(PROJECT_DIR)/../external/expecta/src\"/**",
				);
				INFOPLIST_FILE = "ReactiveCocoaTests/ReactiveCocoaTests-Info.plist";
				OTHER_LDFLAGS = "-ObjC";
				PRODUCT_NAME = ReactiveCocoaTests;
				VALID_ARCHS = x86_64;
				WRAPPER_EXTENSION = octest;
			};
			name = Release;
		};
		88F440B4153DAC820097B4C3 /* Debug */ = {
			isa = XCBuildConfiguration;
			baseConfigurationReference = D095BDC915CB2E4B00E9BB13 /* iOS-StaticLibrary.xcconfig */;
			buildSettings = {
				GCC_PREFIX_HEADER = "ReactiveCocoa/ReactiveCocoa-Prefix.pch";
				PRODUCT_NAME = "$(TARGET_NAME)";
				PUBLIC_HEADERS_FOLDER_PATH = include/ReactiveCocoa;
			};
			name = Debug;
		};
		88F440B5153DAC820097B4C3 /* Release */ = {
			isa = XCBuildConfiguration;
			baseConfigurationReference = D095BDC915CB2E4B00E9BB13 /* iOS-StaticLibrary.xcconfig */;
			buildSettings = {
				GCC_PREFIX_HEADER = "ReactiveCocoa/ReactiveCocoa-Prefix.pch";
				PRODUCT_NAME = "$(TARGET_NAME)";
				PUBLIC_HEADERS_FOLDER_PATH = include/ReactiveCocoa;
			};
			name = Release;
		};
		D095BDD115CB2F9D00E9BB13 /* Profile */ = {
			isa = XCBuildConfiguration;
			baseConfigurationReference = D095BDC115CB2E4B00E9BB13 /* Profile.xcconfig */;
			buildSettings = {
				ARCHS = "$(ARCHS_STANDARD_64_BIT)";
				CLANG_WARN_IMPLICIT_SIGN_CONVERSION = YES;
				GCC_WARN_ABOUT_MISSING_NEWLINE = YES;
				GCC_WARN_STRICT_SELECTOR_MATCH = YES;
				GCC_WARN_UNDECLARED_SELECTOR = YES;
				IPHONEOS_DEPLOYMENT_TARGET = 5.1;
				MACOSX_DEPLOYMENT_TARGET = 10.7;
				SDKROOT = macosx;
				VALID_ARCHS = x86_64;
				WARNING_CFLAGS = (
					"-Werror",
					"-Wall",
				);
			};
			name = Profile;
		};
		D095BDD215CB2F9D00E9BB13 /* Profile */ = {
			isa = XCBuildConfiguration;
			baseConfigurationReference = D095BDCE15CB2E4B00E9BB13 /* Mac-Framework.xcconfig */;
			buildSettings = {
				DYLIB_COMPATIBILITY_VERSION = 1;
				DYLIB_CURRENT_VERSION = 1;
				FRAMEWORK_VERSION = A;
				GCC_PREFIX_HEADER = "ReactiveCocoa/ReactiveCocoa-Prefix.pch";
				INFOPLIST_FILE = "ReactiveCocoa/ReactiveCocoa-Info.plist";
				PRODUCT_NAME = "$(TARGET_NAME)";
				WRAPPER_EXTENSION = framework;
			};
			name = Profile;
		};
		D095BDD315CB2F9D00E9BB13 /* Profile */ = {
			isa = XCBuildConfiguration;
			baseConfigurationReference = D095BDC915CB2E4B00E9BB13 /* iOS-StaticLibrary.xcconfig */;
			buildSettings = {
				GCC_PREFIX_HEADER = "ReactiveCocoa/ReactiveCocoa-Prefix.pch";
				PRODUCT_NAME = "$(TARGET_NAME)";
				PUBLIC_HEADERS_FOLDER_PATH = include/ReactiveCocoa;
			};
			name = Profile;
		};
		D095BDD415CB2F9D00E9BB13 /* Profile */ = {
			isa = XCBuildConfiguration;
			baseConfigurationReference = D095BDCB15CB2E4B00E9BB13 /* Mac-Application.xcconfig */;
			buildSettings = {
				FRAMEWORK_SEARCH_PATHS = "$(DEVELOPER_LIBRARY_DIR)/Frameworks";
				GCC_PREFIX_HEADER = "ReactiveCocoaTests/ReactiveCocoaTests-Prefix.pch";
				HEADER_SEARCH_PATHS = (
					"\"$(PROJECT_DIR)/../external/specta/src\"",
					"\"$(PROJECT_DIR)/../external/expecta/src\"/**",
				);
				INFOPLIST_FILE = "ReactiveCocoaTests/ReactiveCocoaTests-Info.plist";
				OTHER_LDFLAGS = "-ObjC";
				PRODUCT_NAME = ReactiveCocoaTests;
				VALID_ARCHS = x86_64;
				WRAPPER_EXTENSION = octest;
			};
			name = Profile;
		};
/* End XCBuildConfiguration section */

/* Begin XCConfigurationList section */
		88037F8F15056328001A5B19 /* Build configuration list for PBXNativeTarget "ReactiveCocoa" */ = {
			isa = XCConfigurationList;
			buildConfigurations = (
				88037F9015056328001A5B19 /* Debug */,
				88037F9115056328001A5B19 /* Release */,
				D095BDD215CB2F9D00E9BB13 /* Profile */,
			);
			defaultConfigurationIsVisible = 0;
			defaultConfigurationName = Release;
		};
		88CDF7B515000FCE00163A9F /* Build configuration list for PBXProject "ReactiveCocoa" */ = {
			isa = XCConfigurationList;
			buildConfigurations = (
				88CDF7EB15000FCF00163A9F /* Debug */,
				88CDF7EC15000FCF00163A9F /* Release */,
				D095BDD115CB2F9D00E9BB13 /* Profile */,
			);
			defaultConfigurationIsVisible = 0;
			defaultConfigurationName = Release;
		};
		88CDF7F015000FCF00163A9F /* Build configuration list for PBXNativeTarget "ReactiveCocoaTests" */ = {
			isa = XCConfigurationList;
			buildConfigurations = (
				88CDF7F115000FCF00163A9F /* Debug */,
				88CDF7F215000FCF00163A9F /* Release */,
				D095BDD415CB2F9D00E9BB13 /* Profile */,
			);
			defaultConfigurationIsVisible = 0;
			defaultConfigurationName = Release;
		};
		88F440B3153DAC820097B4C3 /* Build configuration list for PBXNativeTarget "ReactiveCocoa-iOS" */ = {
			isa = XCConfigurationList;
			buildConfigurations = (
				88F440B4153DAC820097B4C3 /* Debug */,
				88F440B5153DAC820097B4C3 /* Release */,
				D095BDD315CB2F9D00E9BB13 /* Profile */,
			);
			defaultConfigurationIsVisible = 0;
			defaultConfigurationName = Release;
		};
/* End XCConfigurationList section */
	};
	rootObject = 88CDF7B215000FCE00163A9F /* Project object */;
}<|MERGE_RESOLUTION|>--- conflicted
+++ resolved
@@ -7,66 +7,6 @@
 	objects = {
 
 /* Begin PBXBuildFile section */
-<<<<<<< HEAD
-		24532B5F169643E4003585AA /* ReactiveCocoa.h in CopyFiles */ = {isa = PBXBuildFile; fileRef = 88037F8C15056328001A5B19 /* ReactiveCocoa.h */; };
-		24532B60169643E4003585AA /* (null) in CopyFiles */ = {isa = PBXBuildFile; };
-		24532B61169643E4003585AA /* RACSwizzling.h in CopyFiles */ = {isa = PBXBuildFile; fileRef = 8867D5F7152BDAC300321BD5 /* RACSwizzling.h */; };
-		24532B62169643E4003585AA /* RACSubscriber.h in CopyFiles */ = {isa = PBXBuildFile; fileRef = 88CDF7FA150019CA00163A9F /* RACSubscriber.h */; };
-		24532B63169643E4003585AA /* RACBlockTrampoline.h in CopyFiles */ = {isa = PBXBuildFile; fileRef = 888439A11634E10D00DED0DB /* RACBlockTrampoline.h */; };
-		24532B64169643E4003585AA /* RACMaybe.h in CopyFiles */ = {isa = PBXBuildFile; fileRef = 8820370815096A4F002428D3 /* RACMaybe.h */; };
-		24532B65169643E4003585AA /* RACUnit.h in CopyFiles */ = {isa = PBXBuildFile; fileRef = 881B37CA152260BF0079220B /* RACUnit.h */; };
-		24532B66169643E4003585AA /* RACTuple.h in CopyFiles */ = {isa = PBXBuildFile; fileRef = 88B76F8C153726B00053EAE2 /* RACTuple.h */; };
-		24532B67169643E4003585AA /* RACBacktrace.h in CopyFiles */ = {isa = PBXBuildFile; fileRef = D02538A115E2D7FB005BACB8 /* RACBacktrace.h */; };
-		24532B68169643E4003585AA /* RACSubscriptingAssignmentTrampoline.h in CopyFiles */ = {isa = PBXBuildFile; fileRef = 88FC735316114F9C00F8A774 /* RACSubscriptingAssignmentTrampoline.h */; };
-		24532B69169643E4003585AA /* NSObject+RACLifting.h in CopyFiles */ = {isa = PBXBuildFile; fileRef = 886CEAE0163DE942007632D1 /* NSObject+RACLifting.h */; };
-		24532B6A169643E4003585AA /* NSInvocation+RACTypeParsing.h in CopyFiles */ = {isa = PBXBuildFile; fileRef = 887ACDA5165878A7009190AD /* NSInvocation+RACTypeParsing.h */; };
-		24532B6B169643E4003585AA /* RACStream.h in CopyFiles */ = {isa = PBXBuildFile; fileRef = D0D486FF1642550100DD7605 /* RACStream.h */; };
-		24532B6C169643E4003585AA /* RACSignal.h in CopyFiles */ = {isa = PBXBuildFile; fileRef = 88CDF80415001CA800163A9F /* RACSignal.h */; };
-		24532B6D169643E4003585AA /* RACSignal+Operations.h in CopyFiles */ = {isa = PBXBuildFile; fileRef = D0D910CC15F915BD00AD2DDA /* RACSignal+Operations.h */; };
-		24532B6E169643E4003585AA /* RACMulticastConnection.h in CopyFiles */ = {isa = PBXBuildFile; fileRef = 88C5A0231692460A0045EF05 /* RACMulticastConnection.h */; };
-		24532B6F169643E4003585AA /* RACGroupedSignal.h in CopyFiles */ = {isa = PBXBuildFile; fileRef = 886F70281551CF920045D68B /* RACGroupedSignal.h */; };
-		24532B70169643E4003585AA /* RACSubject.h in CopyFiles */ = {isa = PBXBuildFile; fileRef = 880B9174150B09190008488E /* RACSubject.h */; };
-		24532B71169643E4003585AA /* RACReplaySubject.h in CopyFiles */ = {isa = PBXBuildFile; fileRef = 88D4AB3C1510F6C30011494F /* RACReplaySubject.h */; };
-		24532B72169643E4003585AA /* RACBehaviorSubject.h in CopyFiles */ = {isa = PBXBuildFile; fileRef = 883A84D81513964B006DB4C7 /* RACBehaviorSubject.h */; };
-		24532B73169643E4003585AA /* RACDisposable.h in CopyFiles */ = {isa = PBXBuildFile; fileRef = 883A84DD1513B5EC006DB4C7 /* RACDisposable.h */; };
-		24532B74169643E4003585AA /* RACScopedDisposable.h in CopyFiles */ = {isa = PBXBuildFile; fileRef = 884476E2152367D100958F44 /* RACScopedDisposable.h */; };
-		24532B75169643E4003585AA /* RACCompoundDisposable.h in CopyFiles */ = {isa = PBXBuildFile; fileRef = 881E86A01669304700667F7B /* RACCompoundDisposable.h */; };
-		24532B76169643E4003585AA /* RACCommand.h in CopyFiles */ = {isa = PBXBuildFile; fileRef = 882093E91501E6EE00796685 /* RACCommand.h */; };
-		24532B77169643E4003585AA /* RACSequence.h in CopyFiles */ = {isa = PBXBuildFile; fileRef = D0E967671641EF9C00FCFF06 /* RACSequence.h */; };
-		24532B78169643E4003585AA /* RACArraySequence.h in CopyFiles */ = {isa = PBXBuildFile; fileRef = D0E967611641EF9C00FCFF06 /* RACArraySequence.h */; };
-		24532B79169643E4003585AA /* RACEagerSequence.h in CopyFiles */ = {isa = PBXBuildFile; fileRef = 5F9743F51694A2460024EB82 /* RACEagerSequence.h */; };
-		24532B7A169643E4003585AA /* RACDynamicSequence.h in CopyFiles */ = {isa = PBXBuildFile; fileRef = D0E967631641EF9C00FCFF06 /* RACDynamicSequence.h */; };
-		24532B7B169643E4003585AA /* RACEmptySequence.h in CopyFiles */ = {isa = PBXBuildFile; fileRef = D0E967651641EF9C00FCFF06 /* RACEmptySequence.h */; };
-		24532B7C169643E4003585AA /* RACStringSequence.h in CopyFiles */ = {isa = PBXBuildFile; fileRef = D0E967691641EF9C00FCFF06 /* RACStringSequence.h */; };
-		24532B7D169643E4003585AA /* RACSignalSequence.h in CopyFiles */ = {isa = PBXBuildFile; fileRef = D0EE2849164D906B006954A4 /* RACSignalSequence.h */; };
-		24532B7E169643E4003585AA /* RACScheduler.h in CopyFiles */ = {isa = PBXBuildFile; fileRef = 88E2C6B2153C771C00C7493C /* RACScheduler.h */; };
-		24532B7F169643E4003585AA /* RACQueueScheduler.h in CopyFiles */ = {isa = PBXBuildFile; fileRef = 881E87AA16695C5600667F7B /* RACQueueScheduler.h */; };
-		24532B80169643E4003585AA /* RACImmediateScheduler.h in CopyFiles */ = {isa = PBXBuildFile; fileRef = 881E87B016695EDF00667F7B /* RACImmediateScheduler.h */; };
-		24532B81169643E5003585AA /* RACSubscriptionScheduler.h in CopyFiles */ = {isa = PBXBuildFile; fileRef = 881E87C21669635F00667F7B /* RACSubscriptionScheduler.h */; };
-		24532B82169643E5003585AA /* NSArray+RACSequenceAdditions.h in CopyFiles */ = {isa = PBXBuildFile; fileRef = D0E967571641EF9C00FCFF06 /* NSArray+RACSequenceAdditions.h */; };
-		24532B83169643E5003585AA /* NSDictionary+RACSequenceAdditions.h in CopyFiles */ = {isa = PBXBuildFile; fileRef = D0E967591641EF9C00FCFF06 /* NSDictionary+RACSequenceAdditions.h */; };
-		24532B84169643E5003585AA /* NSOrderedSet+RACSequenceAdditions.h in CopyFiles */ = {isa = PBXBuildFile; fileRef = D0E9675B1641EF9C00FCFF06 /* NSOrderedSet+RACSequenceAdditions.h */; };
-		24532B85169643E5003585AA /* NSSet+RACSequenceAdditions.h in CopyFiles */ = {isa = PBXBuildFile; fileRef = D0E9675D1641EF9C00FCFF06 /* NSSet+RACSequenceAdditions.h */; };
-		24532B86169643E5003585AA /* NSString+RACSequenceAdditions.h in CopyFiles */ = {isa = PBXBuildFile; fileRef = D0E9675F1641EF9C00FCFF06 /* NSString+RACSequenceAdditions.h */; };
-		24532B87169643E5003585AA /* RACDelegateProxy.h in CopyFiles */ = {isa = PBXBuildFile; fileRef = A1FCC3761567DED0008C9686 /* RACDelegateProxy.h */; };
-		24532B88169643E5003585AA /* RACEventTrampoline.h in CopyFiles */ = {isa = PBXBuildFile; fileRef = A1FCC36B15673FA3008C9686 /* RACEventTrampoline.h */; };
-		24532B89169643E5003585AA /* UIControl+RACSignalSupport.h in CopyFiles */ = {isa = PBXBuildFile; fileRef = 88F4425F153DC0450097B4C3 /* UIControl+RACSignalSupport.h */; };
-		24532B8A169643E5003585AA /* UITextField+RACSignalSupport.h in CopyFiles */ = {isa = PBXBuildFile; fileRef = 88F44264153DCAC50097B4C3 /* UITextField+RACSignalSupport.h */; };
-		24532B8B169643E5003585AA /* UITextView+RACSignalSupport.h in CopyFiles */ = {isa = PBXBuildFile; fileRef = A1FCC27215666AA3008C9686 /* UITextView+RACSignalSupport.h */; };
-		24532B8D169643E5003585AA /* NSObject+RACKVOWrapper.h in CopyFiles */ = {isa = PBXBuildFile; fileRef = 8857BB81152A27A9009804CC /* NSObject+RACKVOWrapper.h */; };
-		24532B8E169643E5003585AA /* NSObject+RACPropertySubscribing.h in CopyFiles */ = {isa = PBXBuildFile; fileRef = 88CDF82C15008C0500163A9F /* NSObject+RACPropertySubscribing.h */; };
-		24532B8F169643E5003585AA /* RACValueTransformer.h in CopyFiles */ = {isa = PBXBuildFile; fileRef = 88DA309515071CBA00C19D0F /* RACValueTransformer.h */; };
-		24532B90169643E5003585AA /* RACObjCRuntime.h in CopyFiles */ = {isa = PBXBuildFile; fileRef = A1FCC370156754A7008C9686 /* RACObjCRuntime.h */; };
-		24532B91169643E5003585AA /* NSData+RACSupport.h in CopyFiles */ = {isa = PBXBuildFile; fileRef = 88442C8716090C1500636B49 /* NSData+RACSupport.h */; };
-		24532B92169643E5003585AA /* NSFileHandle+RACSupport.h in CopyFiles */ = {isa = PBXBuildFile; fileRef = 88442C8916090C1500636B49 /* NSFileHandle+RACSupport.h */; };
-		24532B93169643E5003585AA /* NSNotificationCenter+RACSupport.h in CopyFiles */ = {isa = PBXBuildFile; fileRef = 88442C8B16090C1500636B49 /* NSNotificationCenter+RACSupport.h */; };
-		24532B94169643E5003585AA /* NSString+RACSupport.h in CopyFiles */ = {isa = PBXBuildFile; fileRef = 88442C8D16090C1500636B49 /* NSString+RACSupport.h */; };
-		24532B9616964501003585AA /* JRSwizzle.h in CopyFiles */ = {isa = PBXBuildFile; fileRef = 8809D6EC15B1F1EE007E32AA /* JRSwizzle.h */; };
-		24532B9716964501003585AA /* EXTConcreteProtocol.h in CopyFiles */ = {isa = PBXBuildFile; fileRef = D026A04015F69FE70052F7FE /* EXTConcreteProtocol.h */; };
-		24532B9816964501003585AA /* EXTKeyPathCoding.h in CopyFiles */ = {isa = PBXBuildFile; fileRef = D0FA57E2162CFED200AC6F42 /* EXTKeyPathCoding.h */; };
-		24532B9916964501003585AA /* EXTRuntimeExtensions.h in CopyFiles */ = {isa = PBXBuildFile; fileRef = D026A04215F69FE70052F7FE /* EXTRuntimeExtensions.h */; };
-		24532B9A16964501003585AA /* EXTScope.h in CopyFiles */ = {isa = PBXBuildFile; fileRef = D0E967931641F07900FCFF06 /* EXTScope.h */; };
-		24532B9B16964501003585AA /* metamacros.h in CopyFiles */ = {isa = PBXBuildFile; fileRef = D026A04415F69FE70052F7FE /* metamacros.h */; };
 		5F244771167E5EDE0062180C /* RACPropertySubject.h in Headers */ = {isa = PBXBuildFile; fileRef = 5F24476F167E5EDE0062180C /* RACPropertySubject.h */; settings = {ATTRIBUTES = (Public, ); }; };
 		5F244772167E5EDE0062180C /* RACPropertySubject.h in Headers */ = {isa = PBXBuildFile; fileRef = 5F24476F167E5EDE0062180C /* RACPropertySubject.h */; };
 		5F244773167E5EDE0062180C /* RACPropertySubject.m in Sources */ = {isa = PBXBuildFile; fileRef = 5F244770167E5EDE0062180C /* RACPropertySubject.m */; };
@@ -86,15 +26,13 @@
 		5F6FE8561692568A00A8D7A6 /* RACBinding.m in Sources */ = {isa = PBXBuildFile; fileRef = 5F6FE8521692568A00A8D7A6 /* RACBinding.m */; };
 		5F6FE8591692572600A8D7A6 /* RACBinding+Private.h in Headers */ = {isa = PBXBuildFile; fileRef = 5F6FE8571692572600A8D7A6 /* RACBinding+Private.h */; };
 		5F6FE85A1692574100A8D7A6 /* RACPropertySubject+Private.h in Headers */ = {isa = PBXBuildFile; fileRef = 5F7EFEDA16919A1A0037E500 /* RACPropertySubject+Private.h */; };
-		5F7EFECF168FBC4B0037E500 /* RACPropertySubjectExamples.m in Sources */ = {isa = PBXBuildFile; fileRef = 5F7EFECD168FBC4B0037E500 /* RACPropertySubjectExamples.m */; };
-		5F7EFED0168FBC4B0037E500 /* RACPropertySubjectSpec.m in Sources */ = {isa = PBXBuildFile; fileRef = 5F7EFECE168FBC4B0037E500 /* RACPropertySubjectSpec.m */; };
-=======
 		5F773DEA169B46670023069D /* NSEnumerator+RACSequenceAdditions.h in Headers */ = {isa = PBXBuildFile; fileRef = 5F773DE8169B46670023069D /* NSEnumerator+RACSequenceAdditions.h */; settings = {ATTRIBUTES = (Public, ); }; };
 		5F773DEB169B46670023069D /* NSEnumerator+RACSequenceAdditions.h in Headers */ = {isa = PBXBuildFile; fileRef = 5F773DE8169B46670023069D /* NSEnumerator+RACSequenceAdditions.h */; settings = {ATTRIBUTES = (Public, ); }; };
 		5F773DEC169B46670023069D /* NSEnumerator+RACSequenceAdditions.m in Sources */ = {isa = PBXBuildFile; fileRef = 5F773DE9169B46670023069D /* NSEnumerator+RACSequenceAdditions.m */; };
 		5F773DED169B46670023069D /* NSEnumerator+RACSequenceAdditions.m in Sources */ = {isa = PBXBuildFile; fileRef = 5F773DE9169B46670023069D /* NSEnumerator+RACSequenceAdditions.m */; };
 		5F773DF0169B48830023069D /* NSEnumeratorRACSequenceAdditionsSpec.m in Sources */ = {isa = PBXBuildFile; fileRef = 5F773DEF169B48830023069D /* NSEnumeratorRACSequenceAdditionsSpec.m */; };
->>>>>>> 04cb4f4e
+		5F7EFECF168FBC4B0037E500 /* RACPropertySubjectExamples.m in Sources */ = {isa = PBXBuildFile; fileRef = 5F7EFECD168FBC4B0037E500 /* RACPropertySubjectExamples.m */; };
+		5F7EFED0168FBC4B0037E500 /* RACPropertySubjectSpec.m in Sources */ = {isa = PBXBuildFile; fileRef = 5F7EFECE168FBC4B0037E500 /* RACPropertySubjectSpec.m */; };
 		5F9743F91694A2460024EB82 /* RACEagerSequence.m in Sources */ = {isa = PBXBuildFile; fileRef = 5F9743F61694A2460024EB82 /* RACEagerSequence.m */; };
 		5F9743FA1694A2460024EB82 /* RACEagerSequence.m in Sources */ = {isa = PBXBuildFile; fileRef = 5F9743F61694A2460024EB82 /* RACEagerSequence.m */; };
 		8801E7511644BDE200A155FE /* NSObjectRACLiftingSpec.m in Sources */ = {isa = PBXBuildFile; fileRef = 8801E7501644BDE200A155FE /* NSObjectRACLiftingSpec.m */; };
@@ -195,41 +133,9 @@
 		88F440D4153DADEA0097B4C3 /* NSObject+RACAppKitBindings.m in Sources */ = {isa = PBXBuildFile; fileRef = 88F440D2153DADEA0097B4C3 /* NSObject+RACAppKitBindings.m */; };
 		88F44263153DC2C70097B4C3 /* UIControl+RACSignalSupport.m in Sources */ = {isa = PBXBuildFile; fileRef = 88F44260153DC0450097B4C3 /* UIControl+RACSignalSupport.m */; };
 		88F44267153DCAC50097B4C3 /* UITextField+RACSignalSupport.m in Sources */ = {isa = PBXBuildFile; fileRef = 88F44265153DCAC50097B4C3 /* UITextField+RACSignalSupport.m */; };
-<<<<<<< HEAD
-		88FC735616114F9C00F8A774 /* RACSubscriptingAssignmentTrampoline.h in Headers */ = {isa = PBXBuildFile; fileRef = 88FC735316114F9C00F8A774 /* RACSubscriptingAssignmentTrampoline.h */; };
 		88FC735716114F9C00F8A774 /* RACSubscriptingAssignmentTrampoline.m in Sources */ = {isa = PBXBuildFile; fileRef = 88FC735416114F9C00F8A774 /* RACSubscriptingAssignmentTrampoline.m */; };
 		88FC735816114F9C00F8A774 /* RACSubscriptingAssignmentTrampoline.m in Sources */ = {isa = PBXBuildFile; fileRef = 88FC735416114F9C00F8A774 /* RACSubscriptingAssignmentTrampoline.m */; };
 		88FC735B16114FFB00F8A774 /* RACSubscriptingAssignmentTrampolineSpec.m in Sources */ = {isa = PBXBuildFile; fileRef = 88FC735A16114FFB00F8A774 /* RACSubscriptingAssignmentTrampolineSpec.m */; };
-		90AF46CD1625536E0054F8A0 /* ReactiveCocoa.h in Headers */ = {isa = PBXBuildFile; fileRef = 88037F8C15056328001A5B19 /* ReactiveCocoa.h */; };
-		90AF46CF162553720054F8A0 /* RACSwizzling.h in Headers */ = {isa = PBXBuildFile; fileRef = 8867D5F7152BDAC300321BD5 /* RACSwizzling.h */; };
-		90AF46D01625537D0054F8A0 /* RACSubscriber.h in Headers */ = {isa = PBXBuildFile; fileRef = 88CDF7FA150019CA00163A9F /* RACSubscriber.h */; };
-		90AF46D11625537D0054F8A0 /* RACSignal.h in Headers */ = {isa = PBXBuildFile; fileRef = 88CDF80415001CA800163A9F /* RACSignal.h */; };
-		90AF46D21625537D0054F8A0 /* RACSignal+Private.h in Headers */ = {isa = PBXBuildFile; fileRef = 88977C58151296D600A09EC5 /* RACSignal+Private.h */; };
-		90AF46D41625537D0054F8A0 /* RACMulticastConnection+Private.h in Headers */ = {isa = PBXBuildFile; fileRef = 88F5870515361C170084BD32 /* RACMulticastConnection+Private.h */; };
-		90AF46D51625537D0054F8A0 /* RACGroupedSignal.h in Headers */ = {isa = PBXBuildFile; fileRef = 886F70281551CF920045D68B /* RACGroupedSignal.h */; };
-		90AF46D81625537D0054F8A0 /* RACSubject.h in Headers */ = {isa = PBXBuildFile; fileRef = 880B9174150B09190008488E /* RACSubject.h */; };
-		90AF46D91625537D0054F8A0 /* RACReplaySubject.h in Headers */ = {isa = PBXBuildFile; fileRef = 88D4AB3C1510F6C30011494F /* RACReplaySubject.h */; };
-		90AF46DB1625537D0054F8A0 /* RACBehaviorSubject.h in Headers */ = {isa = PBXBuildFile; fileRef = 883A84D81513964B006DB4C7 /* RACBehaviorSubject.h */; };
-		90AF46DC1625537D0054F8A0 /* RACDisposable.h in Headers */ = {isa = PBXBuildFile; fileRef = 883A84DD1513B5EC006DB4C7 /* RACDisposable.h */; };
-		90AF46DD1625537D0054F8A0 /* RACScopedDisposable.h in Headers */ = {isa = PBXBuildFile; fileRef = 884476E2152367D100958F44 /* RACScopedDisposable.h */; };
-		90AF46DE1625537D0054F8A0 /* RACMaybe.h in Headers */ = {isa = PBXBuildFile; fileRef = 8820370815096A4F002428D3 /* RACMaybe.h */; };
-		90AF46DF1625537D0054F8A0 /* RACUnit.h in Headers */ = {isa = PBXBuildFile; fileRef = 881B37CA152260BF0079220B /* RACUnit.h */; };
-		90AF46E01625537D0054F8A0 /* RACTuple.h in Headers */ = {isa = PBXBuildFile; fileRef = 88B76F8C153726B00053EAE2 /* RACTuple.h */; };
-		90AF46E11625537D0054F8A0 /* RACScheduler.h in Headers */ = {isa = PBXBuildFile; fileRef = 88E2C6B2153C771C00C7493C /* RACScheduler.h */; };
-		90AF46E21625537D0054F8A0 /* RACCommand.h in Headers */ = {isa = PBXBuildFile; fileRef = 882093E91501E6EE00796685 /* RACCommand.h */; };
-		90AF46E51625537D0054F8A0 /* RACBacktrace.h in Headers */ = {isa = PBXBuildFile; fileRef = D02538A115E2D7FB005BACB8 /* RACBacktrace.h */; };
-		90AF46EA1625538E0054F8A0 /* NSObject+RACKVOWrapper.h in Headers */ = {isa = PBXBuildFile; fileRef = 8857BB81152A27A9009804CC /* NSObject+RACKVOWrapper.h */; };
-		90AF46EB1625538E0054F8A0 /* NSObject+RACPropertySubscribing.h in Headers */ = {isa = PBXBuildFile; fileRef = 88CDF82C15008C0500163A9F /* NSObject+RACPropertySubscribing.h */; };
-		90AF46EC1625538E0054F8A0 /* RACValueTransformer.h in Headers */ = {isa = PBXBuildFile; fileRef = 88DA309515071CBA00C19D0F /* RACValueTransformer.h */; };
-		90AF46ED162553A10054F8A0 /* EXTRuntimeExtensions.h in Headers */ = {isa = PBXBuildFile; fileRef = D026A04215F69FE70052F7FE /* EXTRuntimeExtensions.h */; };
-		A1FCC27515666AA3008C9686 /* UITextView+RACSignalSupport.h in Headers */ = {isa = PBXBuildFile; fileRef = A1FCC27215666AA3008C9686 /* UITextView+RACSignalSupport.h */; };
-=======
-		88F70068152D2D7B00B32771 /* NSObject+RACBindings.h in Headers */ = {isa = PBXBuildFile; fileRef = 88F70066152D2D7B00B32771 /* NSObject+RACBindings.h */; settings = {ATTRIBUTES = (Public, ); }; };
-		88F70069152D2D7B00B32771 /* NSObject+RACBindings.m in Sources */ = {isa = PBXBuildFile; fileRef = 88F70067152D2D7B00B32771 /* NSObject+RACBindings.m */; };
-		88FC735716114F9C00F8A774 /* RACSubscriptingAssignmentTrampoline.m in Sources */ = {isa = PBXBuildFile; fileRef = 88FC735416114F9C00F8A774 /* RACSubscriptingAssignmentTrampoline.m */; };
-		88FC735816114F9C00F8A774 /* RACSubscriptingAssignmentTrampoline.m in Sources */ = {isa = PBXBuildFile; fileRef = 88FC735416114F9C00F8A774 /* RACSubscriptingAssignmentTrampoline.m */; };
-		88FC735B16114FFB00F8A774 /* RACSubscriptingAssignmentTrampolineSpec.m in Sources */ = {isa = PBXBuildFile; fileRef = 88FC735A16114FFB00F8A774 /* RACSubscriptingAssignmentTrampolineSpec.m */; };
->>>>>>> 04cb4f4e
 		A1FCC27715666AA3008C9686 /* UITextView+RACSignalSupport.m in Sources */ = {isa = PBXBuildFile; fileRef = A1FCC27315666AA3008C9686 /* UITextView+RACSignalSupport.m */; };
 		A1FCC36E15673FA3008C9686 /* RACEventTrampoline.m in Sources */ = {isa = PBXBuildFile; fileRef = A1FCC36C15673FA3008C9686 /* RACEventTrampoline.m */; };
 		A1FCC374156754A7008C9686 /* RACObjCRuntime.m in Sources */ = {isa = PBXBuildFile; fileRef = A1FCC371156754A7008C9686 /* RACObjCRuntime.m */; };
@@ -299,7 +205,6 @@
 		D08FF28D169A337000743C6D /* EXTRuntimeExtensions.h in Headers */ = {isa = PBXBuildFile; fileRef = D026A04215F69FE70052F7FE /* EXTRuntimeExtensions.h */; settings = {ATTRIBUTES = (Public, ); }; };
 		D08FF28E169A337000743C6D /* EXTScope.h in Headers */ = {isa = PBXBuildFile; fileRef = D0E967931641F07900FCFF06 /* EXTScope.h */; settings = {ATTRIBUTES = (Public, ); }; };
 		D08FF28F169A337000743C6D /* metamacros.h in Headers */ = {isa = PBXBuildFile; fileRef = D026A04415F69FE70052F7FE /* metamacros.h */; settings = {ATTRIBUTES = (Public, ); }; };
-		D08FF2A3169A33D100743C6D /* NSObject+RACBindings.h in Headers */ = {isa = PBXBuildFile; fileRef = 88F70066152D2D7B00B32771 /* NSObject+RACBindings.h */; settings = {ATTRIBUTES = (Public, ); }; };
 		D0C70EC616659333005AAD03 /* RACSubscriberExamples.m in Sources */ = {isa = PBXBuildFile; fileRef = D0C70EC516659333005AAD03 /* RACSubscriberExamples.m */; };
 		D0C70EC8166595AD005AAD03 /* RACSubscriberSpec.m in Sources */ = {isa = PBXBuildFile; fileRef = D0C70EC7166595AD005AAD03 /* RACSubscriberSpec.m */; };
 		D0C70F90164337A2007027B4 /* RACSequenceAdditionsSpec.m in Sources */ = {isa = PBXBuildFile; fileRef = D0C70F8F164337A2007027B4 /* RACSequenceAdditionsSpec.m */; };
@@ -430,77 +335,6 @@
 /* End PBXContainerItemProxy section */
 
 /* Begin PBXCopyFilesBuildPhase section */
-<<<<<<< HEAD
-		24532B5C1696436C003585AA /* CopyFiles */ = {
-			isa = PBXCopyFilesBuildPhase;
-			buildActionMask = 2147483647;
-			dstPath = include/ReactiveCocoa;
-			dstSubfolderSpec = 16;
-			files = (
-				24532B9616964501003585AA /* JRSwizzle.h in CopyFiles */,
-				24532B9716964501003585AA /* EXTConcreteProtocol.h in CopyFiles */,
-				24532B9816964501003585AA /* EXTKeyPathCoding.h in CopyFiles */,
-				24532B9916964501003585AA /* EXTRuntimeExtensions.h in CopyFiles */,
-				24532B9A16964501003585AA /* EXTScope.h in CopyFiles */,
-				24532B9B16964501003585AA /* metamacros.h in CopyFiles */,
-				24532B5F169643E4003585AA /* ReactiveCocoa.h in CopyFiles */,
-				24532B60169643E4003585AA /* (null) in CopyFiles */,
-				24532B61169643E4003585AA /* RACSwizzling.h in CopyFiles */,
-				24532B62169643E4003585AA /* RACSubscriber.h in CopyFiles */,
-				24532B63169643E4003585AA /* RACBlockTrampoline.h in CopyFiles */,
-				24532B64169643E4003585AA /* RACMaybe.h in CopyFiles */,
-				24532B65169643E4003585AA /* RACUnit.h in CopyFiles */,
-				24532B66169643E4003585AA /* RACTuple.h in CopyFiles */,
-				24532B67169643E4003585AA /* RACBacktrace.h in CopyFiles */,
-				24532B68169643E4003585AA /* RACSubscriptingAssignmentTrampoline.h in CopyFiles */,
-				24532B69169643E4003585AA /* NSObject+RACLifting.h in CopyFiles */,
-				24532B6A169643E4003585AA /* NSInvocation+RACTypeParsing.h in CopyFiles */,
-				24532B6B169643E4003585AA /* RACStream.h in CopyFiles */,
-				24532B6C169643E4003585AA /* RACSignal.h in CopyFiles */,
-				24532B6D169643E4003585AA /* RACSignal+Operations.h in CopyFiles */,
-				24532B6E169643E4003585AA /* RACMulticastConnection.h in CopyFiles */,
-				24532B6F169643E4003585AA /* RACGroupedSignal.h in CopyFiles */,
-				24532B70169643E4003585AA /* RACSubject.h in CopyFiles */,
-				24532B71169643E4003585AA /* RACReplaySubject.h in CopyFiles */,
-				24532B72169643E4003585AA /* RACBehaviorSubject.h in CopyFiles */,
-				24532B73169643E4003585AA /* RACDisposable.h in CopyFiles */,
-				24532B74169643E4003585AA /* RACScopedDisposable.h in CopyFiles */,
-				24532B75169643E4003585AA /* RACCompoundDisposable.h in CopyFiles */,
-				24532B76169643E4003585AA /* RACCommand.h in CopyFiles */,
-				24532B77169643E4003585AA /* RACSequence.h in CopyFiles */,
-				24532B78169643E4003585AA /* RACArraySequence.h in CopyFiles */,
-				24532B79169643E4003585AA /* RACEagerSequence.h in CopyFiles */,
-				24532B7A169643E4003585AA /* RACDynamicSequence.h in CopyFiles */,
-				24532B7B169643E4003585AA /* RACEmptySequence.h in CopyFiles */,
-				24532B7C169643E4003585AA /* RACStringSequence.h in CopyFiles */,
-				24532B7D169643E4003585AA /* RACSignalSequence.h in CopyFiles */,
-				24532B7E169643E4003585AA /* RACScheduler.h in CopyFiles */,
-				24532B7F169643E4003585AA /* RACQueueScheduler.h in CopyFiles */,
-				24532B80169643E4003585AA /* RACImmediateScheduler.h in CopyFiles */,
-				24532B81169643E5003585AA /* RACSubscriptionScheduler.h in CopyFiles */,
-				24532B82169643E5003585AA /* NSArray+RACSequenceAdditions.h in CopyFiles */,
-				24532B83169643E5003585AA /* NSDictionary+RACSequenceAdditions.h in CopyFiles */,
-				24532B84169643E5003585AA /* NSOrderedSet+RACSequenceAdditions.h in CopyFiles */,
-				24532B85169643E5003585AA /* NSSet+RACSequenceAdditions.h in CopyFiles */,
-				24532B86169643E5003585AA /* NSString+RACSequenceAdditions.h in CopyFiles */,
-				24532B87169643E5003585AA /* RACDelegateProxy.h in CopyFiles */,
-				24532B88169643E5003585AA /* RACEventTrampoline.h in CopyFiles */,
-				24532B89169643E5003585AA /* UIControl+RACSignalSupport.h in CopyFiles */,
-				24532B8A169643E5003585AA /* UITextField+RACSignalSupport.h in CopyFiles */,
-				24532B8B169643E5003585AA /* UITextView+RACSignalSupport.h in CopyFiles */,
-				24532B8D169643E5003585AA /* NSObject+RACKVOWrapper.h in CopyFiles */,
-				24532B8E169643E5003585AA /* NSObject+RACPropertySubscribing.h in CopyFiles */,
-				24532B8F169643E5003585AA /* RACValueTransformer.h in CopyFiles */,
-				24532B90169643E5003585AA /* RACObjCRuntime.h in CopyFiles */,
-				24532B91169643E5003585AA /* NSData+RACSupport.h in CopyFiles */,
-				24532B92169643E5003585AA /* NSFileHandle+RACSupport.h in CopyFiles */,
-				24532B93169643E5003585AA /* NSNotificationCenter+RACSupport.h in CopyFiles */,
-				24532B94169643E5003585AA /* NSString+RACSupport.h in CopyFiles */,
-			);
-			runOnlyForDeploymentPostprocessing = 0;
-		};
-=======
->>>>>>> 04cb4f4e
 		8820937F1501C94E00796685 /* Copy Frameworks */ = {
 			isa = PBXCopyFilesBuildPhase;
 			buildActionMask = 2147483647;
@@ -515,7 +349,6 @@
 /* End PBXCopyFilesBuildPhase section */
 
 /* Begin PBXFileReference section */
-<<<<<<< HEAD
 		5F24476F167E5EDE0062180C /* RACPropertySubject.h */ = {isa = PBXFileReference; fileEncoding = 4; lastKnownFileType = sourcecode.c.h; path = RACPropertySubject.h; sourceTree = "<group>"; };
 		5F244770167E5EDE0062180C /* RACPropertySubject.m */ = {isa = PBXFileReference; fileEncoding = 4; lastKnownFileType = sourcecode.c.objc; path = RACPropertySubject.m; sourceTree = "<group>"; };
 		5F2447AC167E87C50062180C /* RACObservablePropertySubjectSpec.m */ = {isa = PBXFileReference; fileEncoding = 4; lastKnownFileType = sourcecode.c.objc; path = RACObservablePropertySubjectSpec.m; sourceTree = "<group>"; };
@@ -526,15 +359,13 @@
 		5F6FE8511692568A00A8D7A6 /* RACBinding.h */ = {isa = PBXFileReference; fileEncoding = 4; lastKnownFileType = sourcecode.c.h; path = RACBinding.h; sourceTree = "<group>"; };
 		5F6FE8521692568A00A8D7A6 /* RACBinding.m */ = {isa = PBXFileReference; fileEncoding = 4; lastKnownFileType = sourcecode.c.objc; path = RACBinding.m; sourceTree = "<group>"; };
 		5F6FE8571692572600A8D7A6 /* RACBinding+Private.h */ = {isa = PBXFileReference; fileEncoding = 4; lastKnownFileType = sourcecode.c.h; path = "RACBinding+Private.h"; sourceTree = "<group>"; };
+		5F773DE8169B46670023069D /* NSEnumerator+RACSequenceAdditions.h */ = {isa = PBXFileReference; fileEncoding = 4; lastKnownFileType = sourcecode.c.h; path = "NSEnumerator+RACSequenceAdditions.h"; sourceTree = "<group>"; };
+		5F773DE9169B46670023069D /* NSEnumerator+RACSequenceAdditions.m */ = {isa = PBXFileReference; fileEncoding = 4; lastKnownFileType = sourcecode.c.objc; path = "NSEnumerator+RACSequenceAdditions.m"; sourceTree = "<group>"; };
+		5F773DEF169B48830023069D /* NSEnumeratorRACSequenceAdditionsSpec.m */ = {isa = PBXFileReference; fileEncoding = 4; lastKnownFileType = sourcecode.c.objc; path = NSEnumeratorRACSequenceAdditionsSpec.m; sourceTree = "<group>"; };
 		5F7EFECC168FBC4B0037E500 /* RACPropertySubjectExamples.h */ = {isa = PBXFileReference; fileEncoding = 4; lastKnownFileType = sourcecode.c.h; path = RACPropertySubjectExamples.h; sourceTree = "<group>"; };
 		5F7EFECD168FBC4B0037E500 /* RACPropertySubjectExamples.m */ = {isa = PBXFileReference; fileEncoding = 4; lastKnownFileType = sourcecode.c.objc; path = RACPropertySubjectExamples.m; sourceTree = "<group>"; };
 		5F7EFECE168FBC4B0037E500 /* RACPropertySubjectSpec.m */ = {isa = PBXFileReference; fileEncoding = 4; lastKnownFileType = sourcecode.c.objc; path = RACPropertySubjectSpec.m; sourceTree = "<group>"; };
 		5F7EFEDA16919A1A0037E500 /* RACPropertySubject+Private.h */ = {isa = PBXFileReference; lastKnownFileType = sourcecode.c.h; path = "RACPropertySubject+Private.h"; sourceTree = "<group>"; };
-=======
-		5F773DE8169B46670023069D /* NSEnumerator+RACSequenceAdditions.h */ = {isa = PBXFileReference; fileEncoding = 4; lastKnownFileType = sourcecode.c.h; path = "NSEnumerator+RACSequenceAdditions.h"; sourceTree = "<group>"; };
-		5F773DE9169B46670023069D /* NSEnumerator+RACSequenceAdditions.m */ = {isa = PBXFileReference; fileEncoding = 4; lastKnownFileType = sourcecode.c.objc; path = "NSEnumerator+RACSequenceAdditions.m"; sourceTree = "<group>"; };
-		5F773DEF169B48830023069D /* NSEnumeratorRACSequenceAdditionsSpec.m */ = {isa = PBXFileReference; fileEncoding = 4; lastKnownFileType = sourcecode.c.objc; path = NSEnumeratorRACSequenceAdditionsSpec.m; sourceTree = "<group>"; };
->>>>>>> 04cb4f4e
 		5F9743F51694A2460024EB82 /* RACEagerSequence.h */ = {isa = PBXFileReference; fileEncoding = 4; lastKnownFileType = sourcecode.c.h; path = RACEagerSequence.h; sourceTree = "<group>"; };
 		5F9743F61694A2460024EB82 /* RACEagerSequence.m */ = {isa = PBXFileReference; fileEncoding = 4; lastKnownFileType = sourcecode.c.objc; path = RACEagerSequence.m; sourceTree = "<group>"; };
 		8801E7501644BDE200A155FE /* NSObjectRACLiftingSpec.m */ = {isa = PBXFileReference; fileEncoding = 4; lastKnownFileType = sourcecode.c.objc; path = NSObjectRACLiftingSpec.m; sourceTree = "<group>"; };
@@ -1254,15 +1085,12 @@
 				881E87AC16695C5600667F7B /* RACQueueScheduler.h in Headers */,
 				881E87B216695EDF00667F7B /* RACImmediateScheduler.h in Headers */,
 				881E87C41669636000667F7B /* RACSubscriptionScheduler.h in Headers */,
-<<<<<<< HEAD
 				5F45A885168CFA3E00B58A2B /* RACObservablePropertySubject.h in Headers */,
 				5F6FE84C169251E900A8D7A6 /* NSObject+RACObservablePropertySubject.h in Headers */,
 				5F6FE8531692568A00A8D7A6 /* RACBinding.h in Headers */,
-=======
 				D005A259169A3B7D00A9D2DB /* RACBacktrace.h in Headers */,
 				5F773DEA169B46670023069D /* NSEnumerator+RACSequenceAdditions.h in Headers */,
 				D077A16D169B740200057BB1 /* RACEvent.h in Headers */,
->>>>>>> 04cb4f4e
 			);
 			runOnlyForDeploymentPostprocessing = 0;
 		};
@@ -1270,63 +1098,12 @@
 			isa = PBXHeadersBuildPhase;
 			buildActionMask = 2147483647;
 			files = (
-<<<<<<< HEAD
-				90AF46CD1625536E0054F8A0 /* ReactiveCocoa.h in Headers */,
-				90AF46CF162553720054F8A0 /* RACSwizzling.h in Headers */,
-				88F44266153DCAC50097B4C3 /* UITextField+RACSignalSupport.h in Headers */,
-				A1FCC27515666AA3008C9686 /* UITextView+RACSignalSupport.h in Headers */,
-				A1FCC27815666AF6008C9686 /* UIControl+RACSignalSupport.h in Headers */,
-				A1FCC36D15673FA3008C9686 /* RACEventTrampoline.h in Headers */,
-				A1FCC373156754A7008C9686 /* RACObjCRuntime.h in Headers */,
-				D0E9676C1641EF9C00FCFF06 /* NSArray+RACSequenceAdditions.h in Headers */,
-				D0E967701641EF9C00FCFF06 /* NSDictionary+RACSequenceAdditions.h in Headers */,
-				D0E967741641EF9C00FCFF06 /* NSOrderedSet+RACSequenceAdditions.h in Headers */,
-				D0E967781641EF9C00FCFF06 /* NSSet+RACSequenceAdditions.h in Headers */,
-				D0E9677C1641EF9C00FCFF06 /* NSString+RACSequenceAdditions.h in Headers */,
-				D0E9678C1641EF9C00FCFF06 /* RACSequence.h in Headers */,
-				A1FCC3791567DED0008C9686 /* RACDelegateProxy.h in Headers */,
-				8809D6EF15B1F1EE007E32AA /* JRSwizzle.h in Headers */,
-				D026A04615F69FE70052F7FE /* EXTConcreteProtocol.h in Headers */,
-				D026A04E15F69FE70052F7FE /* metamacros.h in Headers */,
-				D0D910CF15F915BD00AD2DDA /* RACSignal+Operations.h in Headers */,
-				88FC735616114F9C00F8A774 /* RACSubscriptingAssignmentTrampoline.h in Headers */,
-				90AF46D01625537D0054F8A0 /* RACSubscriber.h in Headers */,
-				90AF46D11625537D0054F8A0 /* RACSignal.h in Headers */,
-				90AF46D21625537D0054F8A0 /* RACSignal+Private.h in Headers */,
-				90AF46D41625537D0054F8A0 /* RACMulticastConnection+Private.h in Headers */,
-				90AF46D51625537D0054F8A0 /* RACGroupedSignal.h in Headers */,
-				90AF46D81625537D0054F8A0 /* RACSubject.h in Headers */,
-				90AF46D91625537D0054F8A0 /* RACReplaySubject.h in Headers */,
-				90AF46DB1625537D0054F8A0 /* RACBehaviorSubject.h in Headers */,
-				90AF46DC1625537D0054F8A0 /* RACDisposable.h in Headers */,
-				90AF46DD1625537D0054F8A0 /* RACScopedDisposable.h in Headers */,
-				90AF46DE1625537D0054F8A0 /* RACMaybe.h in Headers */,
-				90AF46DF1625537D0054F8A0 /* RACUnit.h in Headers */,
-				90AF46E01625537D0054F8A0 /* RACTuple.h in Headers */,
-				90AF46E11625537D0054F8A0 /* RACScheduler.h in Headers */,
-				90AF46E21625537D0054F8A0 /* RACCommand.h in Headers */,
-				90AF46E51625537D0054F8A0 /* RACBacktrace.h in Headers */,
-				90AF46EA1625538E0054F8A0 /* NSObject+RACKVOWrapper.h in Headers */,
-				90AF46EB1625538E0054F8A0 /* NSObject+RACPropertySubscribing.h in Headers */,
-				90AF46EC1625538E0054F8A0 /* RACValueTransformer.h in Headers */,
-				90AF46ED162553A10054F8A0 /* EXTRuntimeExtensions.h in Headers */,
-				D0FA57E4162CFED200AC6F42 /* EXTKeyPathCoding.h in Headers */,
-				D0E967961641F07900FCFF06 /* EXTScope.h in Headers */,
-				D0D487021642550100DD7605 /* RACStream.h in Headers */,
-				888439A41634E10D00DED0DB /* RACBlockTrampoline.h in Headers */,
-				886CEAE3163DE942007632D1 /* NSObject+RACLifting.h in Headers */,
-				887ACDA8165878A8009190AD /* NSInvocation+RACTypeParsing.h in Headers */,
-				881E86A31669304800667F7B /* RACCompoundDisposable.h in Headers */,
-				881E87AD16695C5600667F7B /* RACQueueScheduler.h in Headers */,
-				881E87B316695EDF00667F7B /* RACImmediateScheduler.h in Headers */,
-				881E87C51669636000667F7B /* RACSubscriptionScheduler.h in Headers */,
 				5F244772167E5EDE0062180C /* RACPropertySubject.h in Headers */,
 				5F45A886168CFA3E00B58A2B /* RACObservablePropertySubject.h in Headers */,
 				5F6FE84D169251E900A8D7A6 /* NSObject+RACObservablePropertySubject.h in Headers */,
 				5F6FE8541692568A00A8D7A6 /* RACBinding.h in Headers */,
 				5F6FE8591692572600A8D7A6 /* RACBinding+Private.h in Headers */,
 				5F6FE85A1692574100A8D7A6 /* RACPropertySubject+Private.h in Headers */,
-=======
 				D08FF264169A32D100743C6D /* ReactiveCocoa.h in Headers */,
 				D08FF265169A32DC00743C6D /* RACSubscriber.h in Headers */,
 				D08FF267169A330000743C6D /* RACUnit.h in Headers */,
@@ -1369,10 +1146,8 @@
 				D08FF28D169A337000743C6D /* EXTRuntimeExtensions.h in Headers */,
 				D08FF28E169A337000743C6D /* EXTScope.h in Headers */,
 				D08FF28F169A337000743C6D /* metamacros.h in Headers */,
-				D08FF2A3169A33D100743C6D /* NSObject+RACBindings.h in Headers */,
 				5F773DEB169B46670023069D /* NSEnumerator+RACSequenceAdditions.h in Headers */,
 				D077A16E169B740200057BB1 /* RACEvent.h in Headers */,
->>>>>>> 04cb4f4e
 			);
 			runOnlyForDeploymentPostprocessing = 0;
 		};
