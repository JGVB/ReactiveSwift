// !$*UTF8*$!
{
	archiveVersion = 1;
	classes = {
	};
	objectVersion = 46;
	objects = {

/* Begin PBXBuildFile section */
		1860F414177C91B500C7B3C9 /* UIKit.framework in Frameworks */ = {isa = PBXBuildFile; fileRef = 1860F413177C91B500C7B3C9 /* UIKit.framework */; };
		1860F416177C91B500C7B3C9 /* Foundation.framework in Frameworks */ = {isa = PBXBuildFile; fileRef = 1860F415177C91B500C7B3C9 /* Foundation.framework */; };
		1860F418177C91B500C7B3C9 /* CoreGraphics.framework in Frameworks */ = {isa = PBXBuildFile; fileRef = 1860F417177C91B500C7B3C9 /* CoreGraphics.framework */; };
		1860F41E177C91B500C7B3C9 /* InfoPlist.strings in Resources */ = {isa = PBXBuildFile; fileRef = 1860F41C177C91B500C7B3C9 /* InfoPlist.strings */; };
		1860F420177C91B500C7B3C9 /* main.m in Sources */ = {isa = PBXBuildFile; fileRef = 1860F41F177C91B500C7B3C9 /* main.m */; };
		1860F424177C91B500C7B3C9 /* RACAppDelegate.m in Sources */ = {isa = PBXBuildFile; fileRef = 1860F423177C91B500C7B3C9 /* RACAppDelegate.m */; };
		1860F426177C91B500C7B3C9 /* Default.png in Resources */ = {isa = PBXBuildFile; fileRef = 1860F425177C91B500C7B3C9 /* Default.png */; };
		1860F428177C91B500C7B3C9 /* Default@2x.png in Resources */ = {isa = PBXBuildFile; fileRef = 1860F427177C91B500C7B3C9 /* Default@2x.png */; };
		1860F42A177C91B500C7B3C9 /* Default-568h@2x.png in Resources */ = {isa = PBXBuildFile; fileRef = 1860F429177C91B500C7B3C9 /* Default-568h@2x.png */; };
		1860F432177C91B500C7B3C9 /* SenTestingKit.framework in Frameworks */ = {isa = PBXBuildFile; fileRef = 1860F431177C91B500C7B3C9 /* SenTestingKit.framework */; };
		1860F433177C91B500C7B3C9 /* UIKit.framework in Frameworks */ = {isa = PBXBuildFile; fileRef = 1860F413177C91B500C7B3C9 /* UIKit.framework */; };
		1860F434177C91B500C7B3C9 /* Foundation.framework in Frameworks */ = {isa = PBXBuildFile; fileRef = 1860F415177C91B500C7B3C9 /* Foundation.framework */; };
		1860F43C177C91B500C7B3C9 /* InfoPlist.strings in Resources */ = {isa = PBXBuildFile; fileRef = 1860F43A177C91B500C7B3C9 /* InfoPlist.strings */; };
		1860F44F177C958300C7B3C9 /* UITextFieldRACSupportSpec.m in Sources */ = {isa = PBXBuildFile; fileRef = D0C55CD817758A73008CDDCA /* UITextFieldRACSupportSpec.m */; };
		1860F450177C958900C7B3C9 /* UITextViewRACSupportSpec.m in Sources */ = {isa = PBXBuildFile; fileRef = D0C55CDE17758C2A008CDDCA /* UITextViewRACSupportSpec.m */; };
		1E893381171647A5009071B0 /* NSObjectRACPropertySubscribingExamples.m in Sources */ = {isa = PBXBuildFile; fileRef = 1E893380171647A5009071B0 /* NSObjectRACPropertySubscribingExamples.m */; };
		1EC06B17173CB04000365258 /* UIGestureRecognizer+RACSignalSupport.h in Headers */ = {isa = PBXBuildFile; fileRef = 1EC06B15173CB04000365258 /* UIGestureRecognizer+RACSignalSupport.h */; settings = {ATTRIBUTES = (Public, ); }; };
		1EC06B18173CB04000365258 /* UIGestureRecognizer+RACSignalSupport.m in Sources */ = {isa = PBXBuildFile; fileRef = 1EC06B16173CB04000365258 /* UIGestureRecognizer+RACSignalSupport.m */; };
		27A887D11703DC6800040001 /* UIBarButtonItem+RACCommandSupport.m in Sources */ = {isa = PBXBuildFile; fileRef = 27A887C81703DB4F00040001 /* UIBarButtonItem+RACCommandSupport.m */; };
		27A887D21703DDEB00040001 /* UIBarButtonItem+RACCommandSupport.h in Headers */ = {isa = PBXBuildFile; fileRef = 27A887C71703DB4F00040001 /* UIBarButtonItem+RACCommandSupport.h */; settings = {ATTRIBUTES = (Public, ); }; };
		557A4B5A177648C7008EF796 /* UIActionSheet+RACSignalSupport.h in Headers */ = {isa = PBXBuildFile; fileRef = 557A4B58177648C7008EF796 /* UIActionSheet+RACSignalSupport.h */; settings = {ATTRIBUTES = (Public, ); }; };
		557A4B5B177648C7008EF796 /* UIActionSheet+RACSignalSupport.m in Sources */ = {isa = PBXBuildFile; fileRef = 557A4B59177648C7008EF796 /* UIActionSheet+RACSignalSupport.m */; };
		5EE9A7931760D61300EAF5A2 /* UIButton+RACCommandSupport.h in Headers */ = {isa = PBXBuildFile; fileRef = 5EE9A7911760D61300EAF5A2 /* UIButton+RACCommandSupport.h */; settings = {ATTRIBUTES = (Public, ); }; };
		5EE9A7941760D61300EAF5A2 /* UIButton+RACCommandSupport.m in Sources */ = {isa = PBXBuildFile; fileRef = 5EE9A7921760D61300EAF5A2 /* UIButton+RACCommandSupport.m */; };
		5EE9A79B1760D88500EAF5A2 /* UIButtonRACSupportSpec.m in Sources */ = {isa = PBXBuildFile; fileRef = 5EE9A79A1760D88500EAF5A2 /* UIButtonRACSupportSpec.m */; };
		5F244771167E5EDE0062180C /* RACPropertySubject.h in Headers */ = {isa = PBXBuildFile; fileRef = 5F24476F167E5EDE0062180C /* RACPropertySubject.h */; settings = {ATTRIBUTES = (Public, ); }; };
		5F244772167E5EDE0062180C /* RACPropertySubject.h in Headers */ = {isa = PBXBuildFile; fileRef = 5F24476F167E5EDE0062180C /* RACPropertySubject.h */; settings = {ATTRIBUTES = (Public, ); }; };
		5F244773167E5EDE0062180C /* RACPropertySubject.m in Sources */ = {isa = PBXBuildFile; fileRef = 5F244770167E5EDE0062180C /* RACPropertySubject.m */; };
		5F244774167E5EDE0062180C /* RACPropertySubject.m in Sources */ = {isa = PBXBuildFile; fileRef = 5F244770167E5EDE0062180C /* RACPropertySubject.m */; };
		5F2447AD167E87C50062180C /* RACObservablePropertySubjectSpec.m in Sources */ = {isa = PBXBuildFile; fileRef = 5F2447AC167E87C50062180C /* RACObservablePropertySubjectSpec.m */; };
		5F45A885168CFA3E00B58A2B /* RACObservablePropertySubject.h in Headers */ = {isa = PBXBuildFile; fileRef = 5F45A883168CFA3E00B58A2B /* RACObservablePropertySubject.h */; settings = {ATTRIBUTES = (Public, ); }; };
		5F45A886168CFA3E00B58A2B /* RACObservablePropertySubject.h in Headers */ = {isa = PBXBuildFile; fileRef = 5F45A883168CFA3E00B58A2B /* RACObservablePropertySubject.h */; settings = {ATTRIBUTES = (Public, ); }; };
		5F45A887168CFA3E00B58A2B /* RACObservablePropertySubject.m in Sources */ = {isa = PBXBuildFile; fileRef = 5F45A884168CFA3E00B58A2B /* RACObservablePropertySubject.m */; };
		5F45A888168CFA3E00B58A2B /* RACObservablePropertySubject.m in Sources */ = {isa = PBXBuildFile; fileRef = 5F45A884168CFA3E00B58A2B /* RACObservablePropertySubject.m */; };
		5F6FE8531692568A00A8D7A6 /* RACBinding.h in Headers */ = {isa = PBXBuildFile; fileRef = 5F6FE8511692568A00A8D7A6 /* RACBinding.h */; settings = {ATTRIBUTES = (Public, ); }; };
		5F6FE8541692568A00A8D7A6 /* RACBinding.h in Headers */ = {isa = PBXBuildFile; fileRef = 5F6FE8511692568A00A8D7A6 /* RACBinding.h */; settings = {ATTRIBUTES = (Public, ); }; };
		5F6FE8551692568A00A8D7A6 /* RACBinding.m in Sources */ = {isa = PBXBuildFile; fileRef = 5F6FE8521692568A00A8D7A6 /* RACBinding.m */; };
		5F6FE8561692568A00A8D7A6 /* RACBinding.m in Sources */ = {isa = PBXBuildFile; fileRef = 5F6FE8521692568A00A8D7A6 /* RACBinding.m */; };
		5F773DEA169B46670023069D /* NSEnumerator+RACSequenceAdditions.h in Headers */ = {isa = PBXBuildFile; fileRef = 5F773DE8169B46670023069D /* NSEnumerator+RACSequenceAdditions.h */; settings = {ATTRIBUTES = (Public, ); }; };
		5F773DEB169B46670023069D /* NSEnumerator+RACSequenceAdditions.h in Headers */ = {isa = PBXBuildFile; fileRef = 5F773DE8169B46670023069D /* NSEnumerator+RACSequenceAdditions.h */; settings = {ATTRIBUTES = (Public, ); }; };
		5F773DEC169B46670023069D /* NSEnumerator+RACSequenceAdditions.m in Sources */ = {isa = PBXBuildFile; fileRef = 5F773DE9169B46670023069D /* NSEnumerator+RACSequenceAdditions.m */; };
		5F773DED169B46670023069D /* NSEnumerator+RACSequenceAdditions.m in Sources */ = {isa = PBXBuildFile; fileRef = 5F773DE9169B46670023069D /* NSEnumerator+RACSequenceAdditions.m */; };
		5F773DF0169B48830023069D /* NSEnumeratorRACSequenceAdditionsSpec.m in Sources */ = {isa = PBXBuildFile; fileRef = 5F773DEF169B48830023069D /* NSEnumeratorRACSequenceAdditionsSpec.m */; };
		5F7EFECF168FBC4B0037E500 /* RACPropertySubjectExamples.m in Sources */ = {isa = PBXBuildFile; fileRef = 5F7EFECD168FBC4B0037E500 /* RACPropertySubjectExamples.m */; };
		5F7EFED0168FBC4B0037E500 /* RACPropertySubjectSpec.m in Sources */ = {isa = PBXBuildFile; fileRef = 5F7EFECE168FBC4B0037E500 /* RACPropertySubjectSpec.m */; };
		5F9743F91694A2460024EB82 /* RACEagerSequence.m in Sources */ = {isa = PBXBuildFile; fileRef = 5F9743F61694A2460024EB82 /* RACEagerSequence.m */; };
		5F9743FA1694A2460024EB82 /* RACEagerSequence.m in Sources */ = {isa = PBXBuildFile; fileRef = 5F9743F61694A2460024EB82 /* RACEagerSequence.m */; };
		5FAF5224174D4C2000CAC810 /* SenTestingKit.framework in Frameworks */ = {isa = PBXBuildFile; fileRef = 88CDF7DD15000FCF00163A9F /* SenTestingKit.framework */; };
		5FAF523E174D4D3200CAC810 /* NSEnumeratorRACSequenceAdditionsSpec.m in Sources */ = {isa = PBXBuildFile; fileRef = 5F773DEF169B48830023069D /* NSEnumeratorRACSequenceAdditionsSpec.m */; };
		5FAF523F174D4D3600CAC810 /* NSNotificationCenterRACSupportSpec.m in Sources */ = {isa = PBXBuildFile; fileRef = D0700F4B1672994D00D7CD30 /* NSNotificationCenterRACSupportSpec.m */; };
		5FAF5240174D4D5600CAC810 /* NSObjectRACDeallocatingSpec.m in Sources */ = {isa = PBXBuildFile; fileRef = 6E58405E16F3414200F588A6 /* NSObjectRACDeallocatingSpec.m */; };
		5FAF5241174D4D5600CAC810 /* NSObjectRACLiftingSpec.m in Sources */ = {isa = PBXBuildFile; fileRef = 8801E7501644BDE200A155FE /* NSObjectRACLiftingSpec.m */; };
		5FAF5242174D4D5600CAC810 /* NSObjectRACPropertySubscribingExamples.m in Sources */ = {isa = PBXBuildFile; fileRef = 1E893380171647A5009071B0 /* NSObjectRACPropertySubscribingExamples.m */; };
		5FAF5243174D4D5600CAC810 /* NSObjectRACPropertySubscribingSpec.m in Sources */ = {isa = PBXBuildFile; fileRef = 8851A38A16161D500050D47F /* NSObjectRACPropertySubscribingSpec.m */; };
		5FAF5244174D4D5600CAC810 /* NSStringRACKeyPathUtilitiesSpec.m in Sources */ = {isa = PBXBuildFile; fileRef = 5FDC350E1736F81800792E52 /* NSStringRACKeyPathUtilitiesSpec.m */; };
		5FAF5246174D4D5600CAC810 /* RACBacktraceSpec.m in Sources */ = {isa = PBXBuildFile; fileRef = D0870C6E16884A0600D0E11D /* RACBacktraceSpec.m */; };
		5FAF5247174D4D5600CAC810 /* RACBlockTrampolineSpec.m in Sources */ = {isa = PBXBuildFile; fileRef = 886CEACC163DE669007632D1 /* RACBlockTrampolineSpec.m */; };
		5FAF5248174D4D5600CAC810 /* RACCommandSpec.m in Sources */ = {isa = PBXBuildFile; fileRef = 882CCA1D15F1564D00937D6E /* RACCommandSpec.m */; };
		5FAF5249174D4D5600CAC810 /* RACCompoundDisposableSpec.m in Sources */ = {isa = PBXBuildFile; fileRef = 881E86B91669350B00667F7B /* RACCompoundDisposableSpec.m */; };
		5FAF524A174D4D5600CAC810 /* RACEventSpec.m in Sources */ = {isa = PBXBuildFile; fileRef = D077A171169B79A900057BB1 /* RACEventSpec.m */; };
		5FAF524B174D4D5600CAC810 /* RACKVOWrapperSpec.m in Sources */ = {isa = PBXBuildFile; fileRef = D041376815D2281C004BBF80 /* RACKVOWrapperSpec.m */; };
		5FAF524C174D4D5600CAC810 /* RACMulticastConnectionSpec.m in Sources */ = {isa = PBXBuildFile; fileRef = 88C5A02816924BFC0045EF05 /* RACMulticastConnectionSpec.m */; };
		5FAF524D174D4D5600CAC810 /* RACObservablePropertySubjectSpec.m in Sources */ = {isa = PBXBuildFile; fileRef = 5F2447AC167E87C50062180C /* RACObservablePropertySubjectSpec.m */; };
		5FAF524E174D4D5600CAC810 /* RACPropertySignalExamples.m in Sources */ = {isa = PBXBuildFile; fileRef = D0EDE76616968AB10072A780 /* RACPropertySignalExamples.m */; };
		5FAF524F174D4D5600CAC810 /* RACPropertySubjectExamples.m in Sources */ = {isa = PBXBuildFile; fileRef = 5F7EFECD168FBC4B0037E500 /* RACPropertySubjectExamples.m */; };
		5FAF5250174D4D5600CAC810 /* RACPropertySubjectSpec.m in Sources */ = {isa = PBXBuildFile; fileRef = 5F7EFECE168FBC4B0037E500 /* RACPropertySubjectSpec.m */; };
		5FAF5251174D4D5600CAC810 /* RACSchedulerSpec.m in Sources */ = {isa = PBXBuildFile; fileRef = 8803C010166732BA00C36839 /* RACSchedulerSpec.m */; };
		5FAF5252174D4D5600CAC810 /* RACSequenceAdditionsSpec.m in Sources */ = {isa = PBXBuildFile; fileRef = D0C70F8F164337A2007027B4 /* RACSequenceAdditionsSpec.m */; };
		5FAF5253174D4D5600CAC810 /* RACSequenceExamples.m in Sources */ = {isa = PBXBuildFile; fileRef = D0C70F92164337E3007027B4 /* RACSequenceExamples.m */; };
		5FAF5254174D4D5600CAC810 /* RACSequenceSpec.m in Sources */ = {isa = PBXBuildFile; fileRef = D0D487051642651400DD7605 /* RACSequenceSpec.m */; };
		5FAF5255174D4D5600CAC810 /* RACSignalSpec.m in Sources */ = {isa = PBXBuildFile; fileRef = 8820937B1501C8A600796685 /* RACSignalSpec.m */; };
		5FAF5256174D4D5600CAC810 /* RACStreamExamples.m in Sources */ = {isa = PBXBuildFile; fileRef = D0487AB2164314430085D890 /* RACStreamExamples.m */; };
		5FAF5257174D4D5600CAC810 /* RACSubjectSpec.m in Sources */ = {isa = PBXBuildFile; fileRef = 889D0A7F15974B2A00F833E3 /* RACSubjectSpec.m */; };
		5FAF5258174D4D5600CAC810 /* RACSubscriberExamples.m in Sources */ = {isa = PBXBuildFile; fileRef = D0C70EC516659333005AAD03 /* RACSubscriberExamples.m */; };
		5FAF5259174D4D5600CAC810 /* RACSubscriberSpec.m in Sources */ = {isa = PBXBuildFile; fileRef = D0C70EC7166595AD005AAD03 /* RACSubscriberSpec.m */; };
		5FAF525A174D4D5600CAC810 /* RACSubscriptingAssignmentTrampolineSpec.m in Sources */ = {isa = PBXBuildFile; fileRef = 88FC735A16114FFB00F8A774 /* RACSubscriptingAssignmentTrampolineSpec.m */; };
		5FAF525B174D4D5600CAC810 /* RACTestObject.m in Sources */ = {isa = PBXBuildFile; fileRef = 88442A331608A9AD00636B49 /* RACTestObject.m */; };
		5FAF525C174D4D5600CAC810 /* RACTupleSpec.m in Sources */ = {isa = PBXBuildFile; fileRef = D02221611678910900DBD031 /* RACTupleSpec.m */; };
		5FAF525D174D4D5600CAC810 /* NSObjectRACSelectorSignalSpec.m in Sources */ = {isa = PBXBuildFile; fileRef = 880D7A6516F7BB1A004A3361 /* NSObjectRACSelectorSignalSpec.m */; };
		5FAF525E174D4D5600CAC810 /* RACSubclassObject.m in Sources */ = {isa = PBXBuildFile; fileRef = 880D7A6816F7BCC7004A3361 /* RACSubclassObject.m */; };
		5FAF5262174D4D8F00CAC810 /* UIBarButtonItemRACSupportSpec.m in Sources */ = {isa = PBXBuildFile; fileRef = 5FAF5261174D4D8E00CAC810 /* UIBarButtonItemRACSupportSpec.m */; };
		5FAF5263174D500400CAC810 /* libExpecta-iOS.a in Frameworks */ = {isa = PBXBuildFile; fileRef = 8803805515056ACB001A5B19 /* libExpecta-iOS.a */; };
		5FAF5264174D500900CAC810 /* libSpecta-iOS.a in Frameworks */ = {isa = PBXBuildFile; fileRef = 8803806815056AD7001A5B19 /* libSpecta-iOS.a */; };
		5FAF5265174D500D00CAC810 /* libReactiveCocoa-iOS.a in Frameworks */ = {isa = PBXBuildFile; fileRef = 88F440AB153DAC820097B4C3 /* libReactiveCocoa-iOS.a */; };
		5FAF526B174D574700CAC810 /* NSData+RACSupport.m in Sources */ = {isa = PBXBuildFile; fileRef = 88442C8816090C1500636B49 /* NSData+RACSupport.m */; };
		5FAF526C174D574700CAC810 /* NSFileHandle+RACSupport.m in Sources */ = {isa = PBXBuildFile; fileRef = 88442C8A16090C1500636B49 /* NSFileHandle+RACSupport.m */; };
		5FAF526D174D574700CAC810 /* NSNotificationCenter+RACSupport.m in Sources */ = {isa = PBXBuildFile; fileRef = 88442C8C16090C1500636B49 /* NSNotificationCenter+RACSupport.m */; };
		5FAF526E174D574700CAC810 /* NSString+RACSupport.m in Sources */ = {isa = PBXBuildFile; fileRef = 88442C8E16090C1500636B49 /* NSString+RACSupport.m */; };
		5FAF5289174E9CD300CAC810 /* CoreGraphics.framework in Frameworks */ = {isa = PBXBuildFile; fileRef = 5FAF5288174E9CD200CAC810 /* CoreGraphics.framework */; };
		5FD7DC79174F9EAE008710B4 /* Foundation.framework in Frameworks */ = {isa = PBXBuildFile; fileRef = 88CDF7C415000FCE00163A9F /* Foundation.framework */; };
		5FD7DC7A174F9EAF008710B4 /* Foundation.framework in Frameworks */ = {isa = PBXBuildFile; fileRef = 88CDF7C415000FCE00163A9F /* Foundation.framework */; };
		5FD7DC7C174F9EEB008710B4 /* UIKit.framework in Frameworks */ = {isa = PBXBuildFile; fileRef = 5FD7DC7B174F9EEB008710B4 /* UIKit.framework */; };
		5FD7DC7F174F9FC8008710B4 /* UIKit.framework in Frameworks */ = {isa = PBXBuildFile; fileRef = 5FD7DC7B174F9EEB008710B4 /* UIKit.framework */; };
		5FDC35051736F54700792E52 /* NSString+RACKeyPathUtilities.m in Sources */ = {isa = PBXBuildFile; fileRef = 5FDC35021736F54700792E52 /* NSString+RACKeyPathUtilities.m */; };
		5FDC35061736F54700792E52 /* NSString+RACKeyPathUtilities.m in Sources */ = {isa = PBXBuildFile; fileRef = 5FDC35021736F54700792E52 /* NSString+RACKeyPathUtilities.m */; };
		5FDC350F1736F81900792E52 /* NSStringRACKeyPathUtilitiesSpec.m in Sources */ = {isa = PBXBuildFile; fileRef = 5FDC350E1736F81800792E52 /* NSStringRACKeyPathUtilitiesSpec.m */; };
		6E58405516F22D7500F588A6 /* NSObject+RACDeallocating.h in Headers */ = {isa = PBXBuildFile; fileRef = 6E58405316F22D7500F588A6 /* NSObject+RACDeallocating.h */; settings = {ATTRIBUTES = (Public, ); }; };
		6E58405616F22D7500F588A6 /* NSObject+RACDeallocating.m in Sources */ = {isa = PBXBuildFile; fileRef = 6E58405416F22D7500F588A6 /* NSObject+RACDeallocating.m */; };
		6E58405D16F22F7800F588A6 /* NSObject+RACDeallocating.m in Sources */ = {isa = PBXBuildFile; fileRef = 6E58405416F22D7500F588A6 /* NSObject+RACDeallocating.m */; };
		6E58405F16F3414200F588A6 /* NSObjectRACDeallocatingSpec.m in Sources */ = {isa = PBXBuildFile; fileRef = 6E58405E16F3414200F588A6 /* NSObjectRACDeallocatingSpec.m */; };
		6EA0C08216F4AEC1006EBEB2 /* NSObject+RACDeallocating.h in Headers */ = {isa = PBXBuildFile; fileRef = 6E58405316F22D7500F588A6 /* NSObject+RACDeallocating.h */; settings = {ATTRIBUTES = (Public, ); }; };
		8801E7511644BDE200A155FE /* NSObjectRACLiftingSpec.m in Sources */ = {isa = PBXBuildFile; fileRef = 8801E7501644BDE200A155FE /* NSObjectRACLiftingSpec.m */; };
		88037F8415056328001A5B19 /* Cocoa.framework in Frameworks */ = {isa = PBXBuildFile; fileRef = 88CDF7BF15000FCE00163A9F /* Cocoa.framework */; };
		88037FB81505645C001A5B19 /* ReactiveCocoa.h in Headers */ = {isa = PBXBuildFile; fileRef = 88037F8C15056328001A5B19 /* ReactiveCocoa.h */; settings = {ATTRIBUTES = (Public, ); }; };
		88037FBB1505646C001A5B19 /* NSObject+RACPropertySubscribing.h in Headers */ = {isa = PBXBuildFile; fileRef = 88CDF82C15008C0500163A9F /* NSObject+RACPropertySubscribing.h */; settings = {ATTRIBUTES = (Public, ); }; };
		88037FBC1505646C001A5B19 /* RACSignal.h in Headers */ = {isa = PBXBuildFile; fileRef = 88CDF80415001CA800163A9F /* RACSignal.h */; settings = {ATTRIBUTES = (Public, ); }; };
		88037FBE1505646C001A5B19 /* RACSubscriber.h in Headers */ = {isa = PBXBuildFile; fileRef = 88CDF7FA150019CA00163A9F /* RACSubscriber.h */; settings = {ATTRIBUTES = (Public, ); }; };
		88037FC11505646C001A5B19 /* RACCommand.h in Headers */ = {isa = PBXBuildFile; fileRef = 882093E91501E6EE00796685 /* RACCommand.h */; settings = {ATTRIBUTES = (Public, ); }; };
		88037FC21505646C001A5B19 /* NSControl+RACCommandSupport.h in Headers */ = {isa = PBXBuildFile; fileRef = 882093E61501E6CB00796685 /* NSControl+RACCommandSupport.h */; settings = {ATTRIBUTES = (Public, ); }; };
		88037FC71505647E001A5B19 /* NSObject+RACKVOWrapper.m in Sources */ = {isa = PBXBuildFile; fileRef = 88CDF82915008BB900163A9F /* NSObject+RACKVOWrapper.m */; };
		88037FC91505648C001A5B19 /* RACSubscriber.m in Sources */ = {isa = PBXBuildFile; fileRef = 88CDF7FB150019CA00163A9F /* RACSubscriber.m */; };
		88037FCC1505648C001A5B19 /* RACCommand.m in Sources */ = {isa = PBXBuildFile; fileRef = 882093EA1501E6EE00796685 /* RACCommand.m */; };
		88037FCD1505648C001A5B19 /* NSControl+RACCommandSupport.m in Sources */ = {isa = PBXBuildFile; fileRef = 882093E71501E6CB00796685 /* NSControl+RACCommandSupport.m */; };
		88037FD9150564D9001A5B19 /* ReactiveCocoa.framework in Frameworks */ = {isa = PBXBuildFile; fileRef = 88037F8315056328001A5B19 /* ReactiveCocoa.framework */; };
		8803807115056B22001A5B19 /* libExpecta.a in Frameworks */ = {isa = PBXBuildFile; fileRef = 8803805315056ACB001A5B19 /* libExpecta.a */; };
		8803807215056B22001A5B19 /* libSpecta.a in Frameworks */ = {isa = PBXBuildFile; fileRef = 8803806615056AD7001A5B19 /* libSpecta.a */; };
		8803C011166732BA00C36839 /* RACSchedulerSpec.m in Sources */ = {isa = PBXBuildFile; fileRef = 8803C010166732BA00C36839 /* RACSchedulerSpec.m */; };
		880B9176150B09190008488E /* RACSubject.h in Headers */ = {isa = PBXBuildFile; fileRef = 880B9174150B09190008488E /* RACSubject.h */; settings = {ATTRIBUTES = (Public, ); }; };
		880B9177150B09190008488E /* RACSubject.m in Sources */ = {isa = PBXBuildFile; fileRef = 880B9175150B09190008488E /* RACSubject.m */; };
		880D7A5A16F7B351004A3361 /* NSObject+RACSelectorSignal.h in Headers */ = {isa = PBXBuildFile; fileRef = 880D7A5816F7B351004A3361 /* NSObject+RACSelectorSignal.h */; settings = {ATTRIBUTES = (Public, ); }; };
		880D7A5B16F7B351004A3361 /* NSObject+RACSelectorSignal.h in Headers */ = {isa = PBXBuildFile; fileRef = 880D7A5816F7B351004A3361 /* NSObject+RACSelectorSignal.h */; settings = {ATTRIBUTES = (Public, ); }; };
		880D7A5C16F7B351004A3361 /* NSObject+RACSelectorSignal.m in Sources */ = {isa = PBXBuildFile; fileRef = 880D7A5916F7B351004A3361 /* NSObject+RACSelectorSignal.m */; };
		880D7A5D16F7B351004A3361 /* NSObject+RACSelectorSignal.m in Sources */ = {isa = PBXBuildFile; fileRef = 880D7A5916F7B351004A3361 /* NSObject+RACSelectorSignal.m */; };
		880D7A6616F7BB1A004A3361 /* NSObjectRACSelectorSignalSpec.m in Sources */ = {isa = PBXBuildFile; fileRef = 880D7A6516F7BB1A004A3361 /* NSObjectRACSelectorSignalSpec.m */; };
		880D7A6916F7BCC7004A3361 /* RACSubclassObject.m in Sources */ = {isa = PBXBuildFile; fileRef = 880D7A6816F7BCC7004A3361 /* RACSubclassObject.m */; };
		881B37CC152260BF0079220B /* RACUnit.h in Headers */ = {isa = PBXBuildFile; fileRef = 881B37CA152260BF0079220B /* RACUnit.h */; settings = {ATTRIBUTES = (Public, ); }; };
		881B37CD152260BF0079220B /* RACUnit.m in Sources */ = {isa = PBXBuildFile; fileRef = 881B37CB152260BF0079220B /* RACUnit.m */; };
		881E86A21669304800667F7B /* RACCompoundDisposable.h in Headers */ = {isa = PBXBuildFile; fileRef = 881E86A01669304700667F7B /* RACCompoundDisposable.h */; settings = {ATTRIBUTES = (Public, ); }; };
		881E86A41669304800667F7B /* RACCompoundDisposable.m in Sources */ = {isa = PBXBuildFile; fileRef = 881E86A11669304700667F7B /* RACCompoundDisposable.m */; };
		881E86A51669304800667F7B /* RACCompoundDisposable.m in Sources */ = {isa = PBXBuildFile; fileRef = 881E86A11669304700667F7B /* RACCompoundDisposable.m */; };
		881E86BA1669350B00667F7B /* RACCompoundDisposableSpec.m in Sources */ = {isa = PBXBuildFile; fileRef = 881E86B91669350B00667F7B /* RACCompoundDisposableSpec.m */; };
		881E87AC16695C5600667F7B /* RACQueueScheduler.h in Headers */ = {isa = PBXBuildFile; fileRef = 881E87AA16695C5600667F7B /* RACQueueScheduler.h */; settings = {ATTRIBUTES = (Public, ); }; };
		881E87AE16695C5600667F7B /* RACQueueScheduler.m in Sources */ = {isa = PBXBuildFile; fileRef = 881E87AB16695C5600667F7B /* RACQueueScheduler.m */; };
		881E87AF16695C5600667F7B /* RACQueueScheduler.m in Sources */ = {isa = PBXBuildFile; fileRef = 881E87AB16695C5600667F7B /* RACQueueScheduler.m */; };
		881E87B216695EDF00667F7B /* RACImmediateScheduler.h in Headers */ = {isa = PBXBuildFile; fileRef = 881E87B016695EDF00667F7B /* RACImmediateScheduler.h */; };
		881E87B416695EDF00667F7B /* RACImmediateScheduler.m in Sources */ = {isa = PBXBuildFile; fileRef = 881E87B116695EDF00667F7B /* RACImmediateScheduler.m */; };
		881E87B516695EDF00667F7B /* RACImmediateScheduler.m in Sources */ = {isa = PBXBuildFile; fileRef = 881E87B116695EDF00667F7B /* RACImmediateScheduler.m */; };
		881E87C41669636000667F7B /* RACSubscriptionScheduler.h in Headers */ = {isa = PBXBuildFile; fileRef = 881E87C21669635F00667F7B /* RACSubscriptionScheduler.h */; };
		881E87C61669636000667F7B /* RACSubscriptionScheduler.m in Sources */ = {isa = PBXBuildFile; fileRef = 881E87C31669636000667F7B /* RACSubscriptionScheduler.m */; };
		881E87C71669636000667F7B /* RACSubscriptionScheduler.m in Sources */ = {isa = PBXBuildFile; fileRef = 881E87C31669636000667F7B /* RACSubscriptionScheduler.m */; };
		8820937C1501C8A600796685 /* RACSignalSpec.m in Sources */ = {isa = PBXBuildFile; fileRef = 8820937B1501C8A600796685 /* RACSignalSpec.m */; };
		882CCA1E15F1564D00937D6E /* RACCommandSpec.m in Sources */ = {isa = PBXBuildFile; fileRef = 882CCA1D15F1564D00937D6E /* RACCommandSpec.m */; };
		882D071917614FA7009EDA69 /* RACTargetQueueScheduler.h in Headers */ = {isa = PBXBuildFile; fileRef = 882D071717614FA7009EDA69 /* RACTargetQueueScheduler.h */; settings = {ATTRIBUTES = (Public, ); }; };
		882D071A17614FA7009EDA69 /* RACTargetQueueScheduler.m in Sources */ = {isa = PBXBuildFile; fileRef = 882D071817614FA7009EDA69 /* RACTargetQueueScheduler.m */; };
		882D071F17615139009EDA69 /* RACTargetQueueScheduler.m in Sources */ = {isa = PBXBuildFile; fileRef = 882D071817614FA7009EDA69 /* RACTargetQueueScheduler.m */; };
		882D072117615381009EDA69 /* RACQueueScheduler+Subclass.h in Headers */ = {isa = PBXBuildFile; fileRef = 882D07201761521B009EDA69 /* RACQueueScheduler+Subclass.h */; settings = {ATTRIBUTES = (Public, ); }; };
		88302BFD1762A9E6003633BD /* RACTestExampleScheduler.m in Sources */ = {isa = PBXBuildFile; fileRef = 88302BFC1762A9E6003633BD /* RACTestExampleScheduler.m */; };
		88302BFE1762A9E6003633BD /* RACTestExampleScheduler.m in Sources */ = {isa = PBXBuildFile; fileRef = 88302BFC1762A9E6003633BD /* RACTestExampleScheduler.m */; };
		88302C2E1762C180003633BD /* RACTargetQueueSchedulerSpec.m in Sources */ = {isa = PBXBuildFile; fileRef = 88302C2D1762C180003633BD /* RACTargetQueueSchedulerSpec.m */; };
		88302C2F1762C180003633BD /* RACTargetQueueSchedulerSpec.m in Sources */ = {isa = PBXBuildFile; fileRef = 88302C2D1762C180003633BD /* RACTargetQueueSchedulerSpec.m */; };
		88302C961762EC79003633BD /* RACQueueScheduler.h in Headers */ = {isa = PBXBuildFile; fileRef = 881E87AA16695C5600667F7B /* RACQueueScheduler.h */; settings = {ATTRIBUTES = (Public, ); }; };
		88302C9B1762EC7E003633BD /* RACQueueScheduler+Subclass.h in Headers */ = {isa = PBXBuildFile; fileRef = 882D07201761521B009EDA69 /* RACQueueScheduler+Subclass.h */; settings = {ATTRIBUTES = (Public, ); }; };
		88302CA21762F62D003633BD /* RACTargetQueueScheduler.h in Headers */ = {isa = PBXBuildFile; fileRef = 882D071717614FA7009EDA69 /* RACTargetQueueScheduler.h */; settings = {ATTRIBUTES = (Public, ); }; };
		8837EA1616A5A33300FC3CDF /* RACKVOTrampoline.h in Headers */ = {isa = PBXBuildFile; fileRef = 8837EA1416A5A33300FC3CDF /* RACKVOTrampoline.h */; };
		8837EA1816A5A33300FC3CDF /* RACKVOTrampoline.m in Sources */ = {isa = PBXBuildFile; fileRef = 8837EA1516A5A33300FC3CDF /* RACKVOTrampoline.m */; };
		8837EA1916A5A33300FC3CDF /* RACKVOTrampoline.m in Sources */ = {isa = PBXBuildFile; fileRef = 8837EA1516A5A33300FC3CDF /* RACKVOTrampoline.m */; };
		883A84DA1513964B006DB4C7 /* RACBehaviorSubject.h in Headers */ = {isa = PBXBuildFile; fileRef = 883A84D81513964B006DB4C7 /* RACBehaviorSubject.h */; settings = {ATTRIBUTES = (Public, ); }; };
		883A84DB1513964B006DB4C7 /* RACBehaviorSubject.m in Sources */ = {isa = PBXBuildFile; fileRef = 883A84D91513964B006DB4C7 /* RACBehaviorSubject.m */; };
		883A84DF1513B5EC006DB4C7 /* RACDisposable.h in Headers */ = {isa = PBXBuildFile; fileRef = 883A84DD1513B5EC006DB4C7 /* RACDisposable.h */; settings = {ATTRIBUTES = (Public, ); }; };
		883A84E01513B5EC006DB4C7 /* RACDisposable.m in Sources */ = {isa = PBXBuildFile; fileRef = 883A84DE1513B5EC006DB4C7 /* RACDisposable.m */; };
		88442A341608A9AD00636B49 /* RACTestObject.m in Sources */ = {isa = PBXBuildFile; fileRef = 88442A331608A9AD00636B49 /* RACTestObject.m */; };
		884476E4152367D100958F44 /* RACScopedDisposable.h in Headers */ = {isa = PBXBuildFile; fileRef = 884476E2152367D100958F44 /* RACScopedDisposable.h */; settings = {ATTRIBUTES = (Public, ); }; };
		884476E5152367D100958F44 /* RACScopedDisposable.m in Sources */ = {isa = PBXBuildFile; fileRef = 884476E3152367D100958F44 /* RACScopedDisposable.m */; };
		884848B615F658B800B11BD0 /* NSControlRACSupportSpec.m in Sources */ = {isa = PBXBuildFile; fileRef = 884848B515F658B800B11BD0 /* NSControlRACSupportSpec.m */; };
		8851A38B16161D500050D47F /* NSObjectRACPropertySubscribingSpec.m in Sources */ = {isa = PBXBuildFile; fileRef = 8851A38A16161D500050D47F /* NSObjectRACPropertySubscribingSpec.m */; };
		8857BB82152A27A9009804CC /* NSObject+RACKVOWrapper.h in Headers */ = {isa = PBXBuildFile; fileRef = 8857BB81152A27A9009804CC /* NSObject+RACKVOWrapper.h */; settings = {ATTRIBUTES = (); }; };
		886678711518DCD800DE77EC /* NSObject+RACPropertySubscribing.m in Sources */ = {isa = PBXBuildFile; fileRef = 886678701518DCD800DE77EC /* NSObject+RACPropertySubscribing.m */; };
		886CEACD163DE669007632D1 /* RACBlockTrampolineSpec.m in Sources */ = {isa = PBXBuildFile; fileRef = 886CEACC163DE669007632D1 /* RACBlockTrampolineSpec.m */; };
		886CEAE2163DE942007632D1 /* NSObject+RACLifting.h in Headers */ = {isa = PBXBuildFile; fileRef = 886CEAE0163DE942007632D1 /* NSObject+RACLifting.h */; settings = {ATTRIBUTES = (Public, ); }; };
		886CEAE4163DE942007632D1 /* NSObject+RACLifting.m in Sources */ = {isa = PBXBuildFile; fileRef = 886CEAE1163DE942007632D1 /* NSObject+RACLifting.m */; };
		886CEAE5163DE942007632D1 /* NSObject+RACLifting.m in Sources */ = {isa = PBXBuildFile; fileRef = 886CEAE1163DE942007632D1 /* NSObject+RACLifting.m */; };
		886F702A1551CF920045D68B /* RACGroupedSignal.h in Headers */ = {isa = PBXBuildFile; fileRef = 886F70281551CF920045D68B /* RACGroupedSignal.h */; settings = {ATTRIBUTES = (Public, ); }; };
		886F702B1551CF920045D68B /* RACGroupedSignal.m in Sources */ = {isa = PBXBuildFile; fileRef = 886F70291551CF920045D68B /* RACGroupedSignal.m */; };
		886F702C1551CF9D0045D68B /* RACGroupedSignal.m in Sources */ = {isa = PBXBuildFile; fileRef = 886F70291551CF920045D68B /* RACGroupedSignal.m */; };
		887ACDA7165878A8009190AD /* NSInvocation+RACTypeParsing.h in Headers */ = {isa = PBXBuildFile; fileRef = 887ACDA5165878A7009190AD /* NSInvocation+RACTypeParsing.h */; };
		887ACDA9165878A8009190AD /* NSInvocation+RACTypeParsing.m in Sources */ = {isa = PBXBuildFile; fileRef = 887ACDA6165878A7009190AD /* NSInvocation+RACTypeParsing.m */; };
		887ACDAA165878A8009190AD /* NSInvocation+RACTypeParsing.m in Sources */ = {isa = PBXBuildFile; fileRef = 887ACDA6165878A7009190AD /* NSInvocation+RACTypeParsing.m */; };
		8882D4601673B0450080E7CD /* RACBlockTrampoline.m in Sources */ = {isa = PBXBuildFile; fileRef = 888439A21634E10D00DED0DB /* RACBlockTrampoline.m */; };
		888439A31634E10D00DED0DB /* RACBlockTrampoline.h in Headers */ = {isa = PBXBuildFile; fileRef = 888439A11634E10D00DED0DB /* RACBlockTrampoline.h */; };
		8884DD651756ACF600F6C379 /* RACSignalStartExamples.m in Sources */ = {isa = PBXBuildFile; fileRef = 8884DD641756ACF600F6C379 /* RACSignalStartExamples.m */; };
		8884DD6B1756B65300F6C379 /* RACSignalStartExamples.m in Sources */ = {isa = PBXBuildFile; fileRef = 8884DD641756ACF600F6C379 /* RACSignalStartExamples.m */; };
		88977C3E1512914A00A09EC5 /* RACSignal.m in Sources */ = {isa = PBXBuildFile; fileRef = 88977C3D1512914A00A09EC5 /* RACSignal.m */; };
		889D0A8015974B2A00F833E3 /* RACSubjectSpec.m in Sources */ = {isa = PBXBuildFile; fileRef = 889D0A7F15974B2A00F833E3 /* RACSubjectSpec.m */; };
		88A0B6D2165B2B09005DE8F3 /* RACBlockTrampoline.m in Sources */ = {isa = PBXBuildFile; fileRef = 888439A21634E10D00DED0DB /* RACBlockTrampoline.m */; };
		88A0B6D3165B2B77005DE8F3 /* RACSubscriptingAssignmentTrampoline.h in Headers */ = {isa = PBXBuildFile; fileRef = 88FC735316114F9C00F8A774 /* RACSubscriptingAssignmentTrampoline.h */; settings = {ATTRIBUTES = (Public, ); }; };
		88B76F8E153726B00053EAE2 /* RACTuple.h in Headers */ = {isa = PBXBuildFile; fileRef = 88B76F8C153726B00053EAE2 /* RACTuple.h */; settings = {ATTRIBUTES = (Public, ); }; };
		88B76F8F153726B00053EAE2 /* RACTuple.m in Sources */ = {isa = PBXBuildFile; fileRef = 88B76F8D153726B00053EAE2 /* RACTuple.m */; };
		88C5A0241692460A0045EF05 /* RACMulticastConnection.h in Headers */ = {isa = PBXBuildFile; fileRef = 88C5A0231692460A0045EF05 /* RACMulticastConnection.h */; settings = {ATTRIBUTES = (Public, ); }; };
		88C5A026169246140045EF05 /* RACMulticastConnection.m in Sources */ = {isa = PBXBuildFile; fileRef = 88C5A025169246140045EF05 /* RACMulticastConnection.m */; };
		88C5A027169246140045EF05 /* RACMulticastConnection.m in Sources */ = {isa = PBXBuildFile; fileRef = 88C5A025169246140045EF05 /* RACMulticastConnection.m */; };
		88C5A02916924BFC0045EF05 /* RACMulticastConnectionSpec.m in Sources */ = {isa = PBXBuildFile; fileRef = 88C5A02816924BFC0045EF05 /* RACMulticastConnectionSpec.m */; };
		88CDF7DE15000FCF00163A9F /* SenTestingKit.framework in Frameworks */ = {isa = PBXBuildFile; fileRef = 88CDF7DD15000FCF00163A9F /* SenTestingKit.framework */; };
		88CDF7DF15000FCF00163A9F /* Cocoa.framework in Frameworks */ = {isa = PBXBuildFile; fileRef = 88CDF7BF15000FCE00163A9F /* Cocoa.framework */; };
		88CDF7E715000FCF00163A9F /* InfoPlist.strings in Resources */ = {isa = PBXBuildFile; fileRef = 88CDF7E515000FCF00163A9F /* InfoPlist.strings */; };
		88D4AB3E1510F6C30011494F /* RACReplaySubject.h in Headers */ = {isa = PBXBuildFile; fileRef = 88D4AB3C1510F6C30011494F /* RACReplaySubject.h */; settings = {ATTRIBUTES = (Public, ); }; };
		88D4AB3F1510F6C30011494F /* RACReplaySubject.m in Sources */ = {isa = PBXBuildFile; fileRef = 88D4AB3D1510F6C30011494F /* RACReplaySubject.m */; };
		88DA309815071CBA00C19D0F /* RACValueTransformer.m in Sources */ = {isa = PBXBuildFile; fileRef = 88DA309615071CBA00C19D0F /* RACValueTransformer.m */; };
		88E2C6B4153C771C00C7493C /* RACScheduler.h in Headers */ = {isa = PBXBuildFile; fileRef = 88E2C6B2153C771C00C7493C /* RACScheduler.h */; settings = {ATTRIBUTES = (Public, ); }; };
		88E2C6B5153C771C00C7493C /* RACScheduler.m in Sources */ = {isa = PBXBuildFile; fileRef = 88E2C6B3153C771C00C7493C /* RACScheduler.m */; };
		88F440BA153DAD570097B4C3 /* RACCommand.m in Sources */ = {isa = PBXBuildFile; fileRef = 882093EA1501E6EE00796685 /* RACCommand.m */; };
		88F440BC153DAD5A0097B4C3 /* RACSubscriber.m in Sources */ = {isa = PBXBuildFile; fileRef = 88CDF7FB150019CA00163A9F /* RACSubscriber.m */; };
		88F440BD153DAD5C0097B4C3 /* RACSignal.m in Sources */ = {isa = PBXBuildFile; fileRef = 88977C3D1512914A00A09EC5 /* RACSignal.m */; };
		88F440C0153DAD630097B4C3 /* RACSubject.m in Sources */ = {isa = PBXBuildFile; fileRef = 880B9175150B09190008488E /* RACSubject.m */; };
		88F440C1153DAD640097B4C3 /* RACReplaySubject.m in Sources */ = {isa = PBXBuildFile; fileRef = 88D4AB3D1510F6C30011494F /* RACReplaySubject.m */; };
		88F440C3153DAD690097B4C3 /* RACBehaviorSubject.m in Sources */ = {isa = PBXBuildFile; fileRef = 883A84D91513964B006DB4C7 /* RACBehaviorSubject.m */; };
		88F440C5153DAD6C0097B4C3 /* RACDisposable.m in Sources */ = {isa = PBXBuildFile; fileRef = 883A84DE1513B5EC006DB4C7 /* RACDisposable.m */; };
		88F440C6153DAD6E0097B4C3 /* RACScopedDisposable.m in Sources */ = {isa = PBXBuildFile; fileRef = 884476E3152367D100958F44 /* RACScopedDisposable.m */; };
		88F440C9153DAD740097B4C3 /* RACUnit.m in Sources */ = {isa = PBXBuildFile; fileRef = 881B37CB152260BF0079220B /* RACUnit.m */; };
		88F440CA153DAD760097B4C3 /* RACTuple.m in Sources */ = {isa = PBXBuildFile; fileRef = 88B76F8D153726B00053EAE2 /* RACTuple.m */; };
		88F440CB153DAD780097B4C3 /* RACScheduler.m in Sources */ = {isa = PBXBuildFile; fileRef = 88E2C6B3153C771C00C7493C /* RACScheduler.m */; };
		88F440CE153DAD830097B4C3 /* NSObject+RACKVOWrapper.m in Sources */ = {isa = PBXBuildFile; fileRef = 88CDF82915008BB900163A9F /* NSObject+RACKVOWrapper.m */; };
		88F440CF153DAD850097B4C3 /* NSObject+RACPropertySubscribing.m in Sources */ = {isa = PBXBuildFile; fileRef = 886678701518DCD800DE77EC /* NSObject+RACPropertySubscribing.m */; };
		88F440D3153DADEA0097B4C3 /* NSObject+RACAppKitBindings.h in Headers */ = {isa = PBXBuildFile; fileRef = 88F440D1153DADEA0097B4C3 /* NSObject+RACAppKitBindings.h */; settings = {ATTRIBUTES = (Public, ); }; };
		88F440D4153DADEA0097B4C3 /* NSObject+RACAppKitBindings.m in Sources */ = {isa = PBXBuildFile; fileRef = 88F440D2153DADEA0097B4C3 /* NSObject+RACAppKitBindings.m */; };
		88F44263153DC2C70097B4C3 /* UIControl+RACSignalSupport.m in Sources */ = {isa = PBXBuildFile; fileRef = 88F44260153DC0450097B4C3 /* UIControl+RACSignalSupport.m */; };
		88F44267153DCAC50097B4C3 /* UITextField+RACSignalSupport.m in Sources */ = {isa = PBXBuildFile; fileRef = 88F44265153DCAC50097B4C3 /* UITextField+RACSignalSupport.m */; };
		88FC735716114F9C00F8A774 /* RACSubscriptingAssignmentTrampoline.m in Sources */ = {isa = PBXBuildFile; fileRef = 88FC735416114F9C00F8A774 /* RACSubscriptingAssignmentTrampoline.m */; };
		88FC735816114F9C00F8A774 /* RACSubscriptingAssignmentTrampoline.m in Sources */ = {isa = PBXBuildFile; fileRef = 88FC735416114F9C00F8A774 /* RACSubscriptingAssignmentTrampoline.m */; };
		88FC735B16114FFB00F8A774 /* RACSubscriptingAssignmentTrampolineSpec.m in Sources */ = {isa = PBXBuildFile; fileRef = 88FC735A16114FFB00F8A774 /* RACSubscriptingAssignmentTrampolineSpec.m */; };
		A1FCC27715666AA3008C9686 /* UITextView+RACSignalSupport.m in Sources */ = {isa = PBXBuildFile; fileRef = A1FCC27315666AA3008C9686 /* UITextView+RACSignalSupport.m */; };
		A1FCC374156754A7008C9686 /* RACObjCRuntime.m in Sources */ = {isa = PBXBuildFile; fileRef = A1FCC371156754A7008C9686 /* RACObjCRuntime.m */; settings = {COMPILER_FLAGS = "-fno-objc-arc"; }; };
		A1FCC375156754A7008C9686 /* RACObjCRuntime.m in Sources */ = {isa = PBXBuildFile; fileRef = A1FCC371156754A7008C9686 /* RACObjCRuntime.m */; settings = {COMPILER_FLAGS = "-fno-objc-arc"; }; };
		A1FCC37B1567DED0008C9686 /* RACDelegateProxy.m in Sources */ = {isa = PBXBuildFile; fileRef = A1FCC3771567DED0008C9686 /* RACDelegateProxy.m */; };
		AC65FD52176DECB1005ED22B /* UIAlertViewRACSupportSpec.m in Sources */ = {isa = PBXBuildFile; fileRef = AC65FD51176DECB1005ED22B /* UIAlertViewRACSupportSpec.m */; };
		ACB0EAF31797DDD400942FFC /* UIAlertView+RACSignalSupport.m in Sources */ = {isa = PBXBuildFile; fileRef = ACB0EAF11797DDD400942FFC /* UIAlertView+RACSignalSupport.m */; };
		ACB0EAF41797DDD400942FFC /* UIAlertView+RACSignalSupport.h in Headers */ = {isa = PBXBuildFile; fileRef = ACB0EAF21797DDD400942FFC /* UIAlertView+RACSignalSupport.h */; settings = {ATTRIBUTES = (Public, ); }; };
		D004BC9D177E1D5900A5B8C5 /* libExpecta-iOS.a in Frameworks */ = {isa = PBXBuildFile; fileRef = 8803805515056ACB001A5B19 /* libExpecta-iOS.a */; };
		D004BC9E177E1D5900A5B8C5 /* libSpecta-iOS.a in Frameworks */ = {isa = PBXBuildFile; fileRef = 8803806815056AD7001A5B19 /* libSpecta-iOS.a */; };
		D005A259169A3B7D00A9D2DB /* RACBacktrace.h in Headers */ = {isa = PBXBuildFile; fileRef = D02538A115E2D7FB005BACB8 /* RACBacktrace.h */; settings = {ATTRIBUTES = (Public, ); }; };
		D011F9D01782AFD400EE7E38 /* NSObjectRACAppKitBindingsSpec.m in Sources */ = {isa = PBXBuildFile; fileRef = D011F9CF1782AFD400EE7E38 /* NSObjectRACAppKitBindingsSpec.m */; };
		D02221621678910900DBD031 /* RACTupleSpec.m in Sources */ = {isa = PBXBuildFile; fileRef = D02221611678910900DBD031 /* RACTupleSpec.m */; };
<<<<<<< HEAD
		D028DB87179E616700D1042F /* UITableViewCell+RACSignalSupport.h in Headers */ = {isa = PBXBuildFile; fileRef = D028DB85179E616700D1042F /* UITableViewCell+RACSignalSupport.h */; settings = {ATTRIBUTES = (Public, ); }; };
		D028DB88179E616700D1042F /* UITableViewCell+RACSignalSupport.m in Sources */ = {isa = PBXBuildFile; fileRef = D028DB86179E616700D1042F /* UITableViewCell+RACSignalSupport.m */; };
=======
		D028DB74179E53CB00D1042F /* RACSerialDisposable.h in Headers */ = {isa = PBXBuildFile; fileRef = D028DB72179E53CB00D1042F /* RACSerialDisposable.h */; settings = {ATTRIBUTES = (Public, ); }; };
		D028DB75179E53CB00D1042F /* RACSerialDisposable.h in Headers */ = {isa = PBXBuildFile; fileRef = D028DB72179E53CB00D1042F /* RACSerialDisposable.h */; settings = {ATTRIBUTES = (Public, ); }; };
		D028DB76179E53CB00D1042F /* RACSerialDisposable.m in Sources */ = {isa = PBXBuildFile; fileRef = D028DB73179E53CB00D1042F /* RACSerialDisposable.m */; };
		D028DB77179E53CB00D1042F /* RACSerialDisposable.m in Sources */ = {isa = PBXBuildFile; fileRef = D028DB73179E53CB00D1042F /* RACSerialDisposable.m */; };
		D028DB7D179E591E00D1042F /* RACSerialDisposableSpec.m in Sources */ = {isa = PBXBuildFile; fileRef = D028DB7C179E591E00D1042F /* RACSerialDisposableSpec.m */; };
		D028DB7E179E591E00D1042F /* RACSerialDisposableSpec.m in Sources */ = {isa = PBXBuildFile; fileRef = D028DB7C179E591E00D1042F /* RACSerialDisposableSpec.m */; };
>>>>>>> d91a53a9
		D0307EDF1731AAE100D83211 /* RACTupleSequence.m in Sources */ = {isa = PBXBuildFile; fileRef = D0307EDC1731AAE100D83211 /* RACTupleSequence.m */; };
		D0307EE01731AAE100D83211 /* RACTupleSequence.m in Sources */ = {isa = PBXBuildFile; fileRef = D0307EDC1731AAE100D83211 /* RACTupleSequence.m */; };
		D0307EE71731AAF800D83211 /* RACArraySequence.h in Headers */ = {isa = PBXBuildFile; fileRef = D0E967611641EF9C00FCFF06 /* RACArraySequence.h */; settings = {ATTRIBUTES = (Public, ); }; };
		D041376915D2281C004BBF80 /* RACKVOWrapperSpec.m in Sources */ = {isa = PBXBuildFile; fileRef = D041376815D2281C004BBF80 /* RACKVOWrapperSpec.m */; };
		D0487AB3164314430085D890 /* RACStreamExamples.m in Sources */ = {isa = PBXBuildFile; fileRef = D0487AB2164314430085D890 /* RACStreamExamples.m */; };
		D05C5C9D16490C4300DE6D3E /* NSData+RACSupport.m in Sources */ = {isa = PBXBuildFile; fileRef = 88442C8816090C1500636B49 /* NSData+RACSupport.m */; };
		D05C5C9E16490C4600DE6D3E /* NSFileHandle+RACSupport.m in Sources */ = {isa = PBXBuildFile; fileRef = 88442C8A16090C1500636B49 /* NSFileHandle+RACSupport.m */; };
		D05C5C9F16490C4900DE6D3E /* NSNotificationCenter+RACSupport.m in Sources */ = {isa = PBXBuildFile; fileRef = 88442C8C16090C1500636B49 /* NSNotificationCenter+RACSupport.m */; };
		D05C5CA016490C4D00DE6D3E /* NSString+RACSupport.m in Sources */ = {isa = PBXBuildFile; fileRef = 88442C8E16090C1500636B49 /* NSString+RACSupport.m */; };
		D05F9D3717984EC000FD7982 /* EXTRuntimeExtensions.m in Sources */ = {isa = PBXBuildFile; fileRef = D05F9D3417984EC000FD7982 /* EXTRuntimeExtensions.m */; };
		D05F9D3817984EC000FD7982 /* EXTRuntimeExtensions.m in Sources */ = {isa = PBXBuildFile; fileRef = D05F9D3417984EC000FD7982 /* EXTRuntimeExtensions.m */; };
		D066C796176D262500C242D2 /* UIControlRACSupportSpec.m in Sources */ = {isa = PBXBuildFile; fileRef = D066C795176D262500C242D2 /* UIControlRACSupportSpec.m */; };
		D066C79D176D263D00C242D2 /* RACTestUIButton.m in Sources */ = {isa = PBXBuildFile; fileRef = D066C79C176D263D00C242D2 /* RACTestUIButton.m */; };
		D0700F4C1672994D00D7CD30 /* NSNotificationCenterRACSupportSpec.m in Sources */ = {isa = PBXBuildFile; fileRef = D0700F4B1672994D00D7CD30 /* NSNotificationCenterRACSupportSpec.m */; };
		D077A16D169B740200057BB1 /* RACEvent.h in Headers */ = {isa = PBXBuildFile; fileRef = D077A16B169B740200057BB1 /* RACEvent.h */; settings = {ATTRIBUTES = (Public, ); }; };
		D077A16E169B740200057BB1 /* RACEvent.h in Headers */ = {isa = PBXBuildFile; fileRef = D077A16B169B740200057BB1 /* RACEvent.h */; settings = {ATTRIBUTES = (Public, ); }; };
		D077A16F169B740200057BB1 /* RACEvent.m in Sources */ = {isa = PBXBuildFile; fileRef = D077A16C169B740200057BB1 /* RACEvent.m */; };
		D077A170169B740200057BB1 /* RACEvent.m in Sources */ = {isa = PBXBuildFile; fileRef = D077A16C169B740200057BB1 /* RACEvent.m */; };
		D077A172169B79A900057BB1 /* RACEventSpec.m in Sources */ = {isa = PBXBuildFile; fileRef = D077A171169B79A900057BB1 /* RACEventSpec.m */; };
		D07CD7181731BA3900DE2394 /* RACUnarySequence.m in Sources */ = {isa = PBXBuildFile; fileRef = D07CD7151731BA3900DE2394 /* RACUnarySequence.m */; };
		D07CD7191731BA3900DE2394 /* RACUnarySequence.m in Sources */ = {isa = PBXBuildFile; fileRef = D07CD7151731BA3900DE2394 /* RACUnarySequence.m */; };
		D0870C6F16884A0600D0E11D /* RACBacktraceSpec.m in Sources */ = {isa = PBXBuildFile; fileRef = D0870C6E16884A0600D0E11D /* RACBacktraceSpec.m */; };
		D08FF264169A32D100743C6D /* ReactiveCocoa.h in Headers */ = {isa = PBXBuildFile; fileRef = 88037F8C15056328001A5B19 /* ReactiveCocoa.h */; settings = {ATTRIBUTES = (Public, ); }; };
		D08FF265169A32DC00743C6D /* RACSubscriber.h in Headers */ = {isa = PBXBuildFile; fileRef = 88CDF7FA150019CA00163A9F /* RACSubscriber.h */; settings = {ATTRIBUTES = (Public, ); }; };
		D08FF267169A330000743C6D /* RACUnit.h in Headers */ = {isa = PBXBuildFile; fileRef = 881B37CA152260BF0079220B /* RACUnit.h */; settings = {ATTRIBUTES = (Public, ); }; };
		D08FF268169A330000743C6D /* RACTuple.h in Headers */ = {isa = PBXBuildFile; fileRef = 88B76F8C153726B00053EAE2 /* RACTuple.h */; settings = {ATTRIBUTES = (Public, ); }; };
		D08FF269169A330000743C6D /* RACBacktrace.h in Headers */ = {isa = PBXBuildFile; fileRef = D02538A115E2D7FB005BACB8 /* RACBacktrace.h */; settings = {ATTRIBUTES = (Public, ); }; };
		D08FF26A169A330000743C6D /* RACSubscriptingAssignmentTrampoline.h in Headers */ = {isa = PBXBuildFile; fileRef = 88FC735316114F9C00F8A774 /* RACSubscriptingAssignmentTrampoline.h */; settings = {ATTRIBUTES = (Public, ); }; };
		D08FF26B169A330000743C6D /* NSObject+RACLifting.h in Headers */ = {isa = PBXBuildFile; fileRef = 886CEAE0163DE942007632D1 /* NSObject+RACLifting.h */; settings = {ATTRIBUTES = (Public, ); }; };
		D08FF26C169A331A00743C6D /* RACStream.h in Headers */ = {isa = PBXBuildFile; fileRef = D0D486FF1642550100DD7605 /* RACStream.h */; settings = {ATTRIBUTES = (Public, ); }; };
		D08FF26D169A331A00743C6D /* RACSignal.h in Headers */ = {isa = PBXBuildFile; fileRef = 88CDF80415001CA800163A9F /* RACSignal.h */; settings = {ATTRIBUTES = (Public, ); }; };
		D08FF26E169A331A00743C6D /* RACSignal+Operations.h in Headers */ = {isa = PBXBuildFile; fileRef = D0D910CC15F915BD00AD2DDA /* RACSignal+Operations.h */; settings = {ATTRIBUTES = (Public, ); }; };
		D08FF26F169A331A00743C6D /* RACMulticastConnection.h in Headers */ = {isa = PBXBuildFile; fileRef = 88C5A0231692460A0045EF05 /* RACMulticastConnection.h */; settings = {ATTRIBUTES = (Public, ); }; };
		D08FF270169A331A00743C6D /* RACGroupedSignal.h in Headers */ = {isa = PBXBuildFile; fileRef = 886F70281551CF920045D68B /* RACGroupedSignal.h */; settings = {ATTRIBUTES = (Public, ); }; };
		D08FF271169A331A00743C6D /* RACSubject.h in Headers */ = {isa = PBXBuildFile; fileRef = 880B9174150B09190008488E /* RACSubject.h */; settings = {ATTRIBUTES = (Public, ); }; };
		D08FF272169A331A00743C6D /* RACReplaySubject.h in Headers */ = {isa = PBXBuildFile; fileRef = 88D4AB3C1510F6C30011494F /* RACReplaySubject.h */; settings = {ATTRIBUTES = (Public, ); }; };
		D08FF273169A331A00743C6D /* RACBehaviorSubject.h in Headers */ = {isa = PBXBuildFile; fileRef = 883A84D81513964B006DB4C7 /* RACBehaviorSubject.h */; settings = {ATTRIBUTES = (Public, ); }; };
		D08FF274169A331A00743C6D /* RACDisposable.h in Headers */ = {isa = PBXBuildFile; fileRef = 883A84DD1513B5EC006DB4C7 /* RACDisposable.h */; settings = {ATTRIBUTES = (Public, ); }; };
		D08FF275169A331A00743C6D /* RACScopedDisposable.h in Headers */ = {isa = PBXBuildFile; fileRef = 884476E2152367D100958F44 /* RACScopedDisposable.h */; settings = {ATTRIBUTES = (Public, ); }; };
		D08FF276169A331A00743C6D /* RACCompoundDisposable.h in Headers */ = {isa = PBXBuildFile; fileRef = 881E86A01669304700667F7B /* RACCompoundDisposable.h */; settings = {ATTRIBUTES = (Public, ); }; };
		D08FF277169A331B00743C6D /* RACCommand.h in Headers */ = {isa = PBXBuildFile; fileRef = 882093E91501E6EE00796685 /* RACCommand.h */; settings = {ATTRIBUTES = (Public, ); }; };
		D08FF278169A331B00743C6D /* RACSequence.h in Headers */ = {isa = PBXBuildFile; fileRef = D0E967671641EF9C00FCFF06 /* RACSequence.h */; settings = {ATTRIBUTES = (Public, ); }; };
		D08FF27A169A331B00743C6D /* RACEagerSequence.h in Headers */ = {isa = PBXBuildFile; fileRef = 5F9743F51694A2460024EB82 /* RACEagerSequence.h */; settings = {ATTRIBUTES = (Public, ); }; };
		D08FF27B169A331B00743C6D /* RACDynamicSequence.h in Headers */ = {isa = PBXBuildFile; fileRef = D0E967631641EF9C00FCFF06 /* RACDynamicSequence.h */; settings = {ATTRIBUTES = (Public, ); }; };
		D08FF27C169A331B00743C6D /* RACEmptySequence.h in Headers */ = {isa = PBXBuildFile; fileRef = D0E967651641EF9C00FCFF06 /* RACEmptySequence.h */; settings = {ATTRIBUTES = (Public, ); }; };
		D08FF27D169A331B00743C6D /* RACStringSequence.h in Headers */ = {isa = PBXBuildFile; fileRef = D0E967691641EF9C00FCFF06 /* RACStringSequence.h */; settings = {ATTRIBUTES = (Public, ); }; };
		D08FF27E169A331B00743C6D /* RACSignalSequence.h in Headers */ = {isa = PBXBuildFile; fileRef = D0EE2849164D906B006954A4 /* RACSignalSequence.h */; settings = {ATTRIBUTES = (Public, ); }; };
		D08FF27F169A331B00743C6D /* RACScheduler.h in Headers */ = {isa = PBXBuildFile; fileRef = 88E2C6B2153C771C00C7493C /* RACScheduler.h */; settings = {ATTRIBUTES = (Public, ); }; };
		D08FF280169A333400743C6D /* NSArray+RACSequenceAdditions.h in Headers */ = {isa = PBXBuildFile; fileRef = D0E967571641EF9C00FCFF06 /* NSArray+RACSequenceAdditions.h */; settings = {ATTRIBUTES = (Public, ); }; };
		D08FF281169A333400743C6D /* NSDictionary+RACSequenceAdditions.h in Headers */ = {isa = PBXBuildFile; fileRef = D0E967591641EF9C00FCFF06 /* NSDictionary+RACSequenceAdditions.h */; settings = {ATTRIBUTES = (Public, ); }; };
		D08FF282169A333400743C6D /* NSOrderedSet+RACSequenceAdditions.h in Headers */ = {isa = PBXBuildFile; fileRef = D0E9675B1641EF9C00FCFF06 /* NSOrderedSet+RACSequenceAdditions.h */; settings = {ATTRIBUTES = (Public, ); }; };
		D08FF283169A333400743C6D /* NSSet+RACSequenceAdditions.h in Headers */ = {isa = PBXBuildFile; fileRef = D0E9675D1641EF9C00FCFF06 /* NSSet+RACSequenceAdditions.h */; settings = {ATTRIBUTES = (Public, ); }; };
		D08FF284169A333400743C6D /* NSString+RACSequenceAdditions.h in Headers */ = {isa = PBXBuildFile; fileRef = D0E9675F1641EF9C00FCFF06 /* NSString+RACSequenceAdditions.h */; settings = {ATTRIBUTES = (Public, ); }; };
		D08FF285169A333400743C6D /* UIControl+RACSignalSupport.h in Headers */ = {isa = PBXBuildFile; fileRef = 88F4425F153DC0450097B4C3 /* UIControl+RACSignalSupport.h */; settings = {ATTRIBUTES = (Public, ); }; };
		D08FF286169A333400743C6D /* UITextField+RACSignalSupport.h in Headers */ = {isa = PBXBuildFile; fileRef = 88F44264153DCAC50097B4C3 /* UITextField+RACSignalSupport.h */; settings = {ATTRIBUTES = (Public, ); }; };
		D08FF287169A333400743C6D /* UITextView+RACSignalSupport.h in Headers */ = {isa = PBXBuildFile; fileRef = A1FCC27215666AA3008C9686 /* UITextView+RACSignalSupport.h */; settings = {ATTRIBUTES = (Public, ); }; };
		D08FF289169A333400743C6D /* NSObject+RACPropertySubscribing.h in Headers */ = {isa = PBXBuildFile; fileRef = 88CDF82C15008C0500163A9F /* NSObject+RACPropertySubscribing.h */; settings = {ATTRIBUTES = (Public, ); }; };
		D094E44917775AF200906BF7 /* EXTKeyPathCoding.h in Headers */ = {isa = PBXBuildFile; fileRef = D094E44517775AF200906BF7 /* EXTKeyPathCoding.h */; settings = {ATTRIBUTES = (Public, ); }; };
		D094E44A17775AF200906BF7 /* EXTKeyPathCoding.h in Headers */ = {isa = PBXBuildFile; fileRef = D094E44517775AF200906BF7 /* EXTKeyPathCoding.h */; settings = {ATTRIBUTES = (Public, ); }; };
		D094E44B17775AF200906BF7 /* EXTScope.h in Headers */ = {isa = PBXBuildFile; fileRef = D094E44617775AF200906BF7 /* EXTScope.h */; settings = {ATTRIBUTES = (Public, ); }; };
		D094E44C17775AF200906BF7 /* EXTScope.h in Headers */ = {isa = PBXBuildFile; fileRef = D094E44617775AF200906BF7 /* EXTScope.h */; settings = {ATTRIBUTES = (Public, ); }; };
		D094E44F17775AF200906BF7 /* metamacros.h in Headers */ = {isa = PBXBuildFile; fileRef = D094E44817775AF200906BF7 /* metamacros.h */; settings = {ATTRIBUTES = (Public, ); }; };
		D094E45017775AF200906BF7 /* metamacros.h in Headers */ = {isa = PBXBuildFile; fileRef = D094E44817775AF200906BF7 /* metamacros.h */; settings = {ATTRIBUTES = (Public, ); }; };
		D0A0B01516EAA3D100C47593 /* NSText+RACSignalSupport.h in Headers */ = {isa = PBXBuildFile; fileRef = D0A0B01316EAA3D100C47593 /* NSText+RACSignalSupport.h */; settings = {ATTRIBUTES = (Public, ); }; };
		D0A0B01616EAA3D100C47593 /* NSText+RACSignalSupport.m in Sources */ = {isa = PBXBuildFile; fileRef = D0A0B01416EAA3D100C47593 /* NSText+RACSignalSupport.m */; };
		D0A0B01816EAA5CC00C47593 /* NSTextRACSupportSpec.m in Sources */ = {isa = PBXBuildFile; fileRef = D0A0B01716EAA5CC00C47593 /* NSTextRACSupportSpec.m */; };
		D0A0B03B16EAA9AC00C47593 /* NSControl+RACTextSignalSupport.h in Headers */ = {isa = PBXBuildFile; fileRef = D0A0B03916EAA9AC00C47593 /* NSControl+RACTextSignalSupport.h */; settings = {ATTRIBUTES = (Public, ); }; };
		D0A0B03C16EAA9AC00C47593 /* NSControl+RACTextSignalSupport.m in Sources */ = {isa = PBXBuildFile; fileRef = D0A0B03A16EAA9AC00C47593 /* NSControl+RACTextSignalSupport.m */; };
		D0A0E226176A84DB007273ED /* RACDisposableSpec.m in Sources */ = {isa = PBXBuildFile; fileRef = D0A0E225176A84DA007273ED /* RACDisposableSpec.m */; };
		D0A0E227176A84DB007273ED /* RACDisposableSpec.m in Sources */ = {isa = PBXBuildFile; fileRef = D0A0E225176A84DA007273ED /* RACDisposableSpec.m */; };
		D0A0E230176A8CD6007273ED /* RACPassthroughSubscriber.m in Sources */ = {isa = PBXBuildFile; fileRef = D0A0E22D176A8CD6007273ED /* RACPassthroughSubscriber.m */; };
		D0A0E231176A8CD6007273ED /* RACPassthroughSubscriber.m in Sources */ = {isa = PBXBuildFile; fileRef = D0A0E22D176A8CD6007273ED /* RACPassthroughSubscriber.m */; };
		D0C55CE017758EDC008CDDCA /* RACDelegateProxy.h in Headers */ = {isa = PBXBuildFile; fileRef = A1FCC3761567DED0008C9686 /* RACDelegateProxy.h */; settings = {ATTRIBUTES = (Public, ); }; };
		D0C55CE217759559008CDDCA /* RACDelegateProxySpec.m in Sources */ = {isa = PBXBuildFile; fileRef = D0C55CE117759559008CDDCA /* RACDelegateProxySpec.m */; };
		D0C70EC616659333005AAD03 /* RACSubscriberExamples.m in Sources */ = {isa = PBXBuildFile; fileRef = D0C70EC516659333005AAD03 /* RACSubscriberExamples.m */; };
		D0C70EC8166595AD005AAD03 /* RACSubscriberSpec.m in Sources */ = {isa = PBXBuildFile; fileRef = D0C70EC7166595AD005AAD03 /* RACSubscriberSpec.m */; };
		D0C70F90164337A2007027B4 /* RACSequenceAdditionsSpec.m in Sources */ = {isa = PBXBuildFile; fileRef = D0C70F8F164337A2007027B4 /* RACSequenceAdditionsSpec.m */; };
		D0C70F93164337E3007027B4 /* RACSequenceExamples.m in Sources */ = {isa = PBXBuildFile; fileRef = D0C70F92164337E3007027B4 /* RACSequenceExamples.m */; };
		D0D243BD1741FA13004359C6 /* NSObject+RACDescription.m in Sources */ = {isa = PBXBuildFile; fileRef = D0D243B61741FA0E004359C6 /* NSObject+RACDescription.m */; };
		D0D243BE1741FA13004359C6 /* NSObject+RACDescription.m in Sources */ = {isa = PBXBuildFile; fileRef = D0D243B61741FA0E004359C6 /* NSObject+RACDescription.m */; };
		D0D487011642550100DD7605 /* RACStream.h in Headers */ = {isa = PBXBuildFile; fileRef = D0D486FF1642550100DD7605 /* RACStream.h */; settings = {ATTRIBUTES = (Public, ); }; };
		D0D487031642550100DD7605 /* RACStream.m in Sources */ = {isa = PBXBuildFile; fileRef = D0D487001642550100DD7605 /* RACStream.m */; };
		D0D487041642550100DD7605 /* RACStream.m in Sources */ = {isa = PBXBuildFile; fileRef = D0D487001642550100DD7605 /* RACStream.m */; };
		D0D487061642651400DD7605 /* RACSequenceSpec.m in Sources */ = {isa = PBXBuildFile; fileRef = D0D487051642651400DD7605 /* RACSequenceSpec.m */; };
		D0D910CE15F915BD00AD2DDA /* RACSignal+Operations.h in Headers */ = {isa = PBXBuildFile; fileRef = D0D910CC15F915BD00AD2DDA /* RACSignal+Operations.h */; settings = {ATTRIBUTES = (Public, ); }; };
		D0D910D015F915BD00AD2DDA /* RACSignal+Operations.m in Sources */ = {isa = PBXBuildFile; fileRef = D0D910CD15F915BD00AD2DDA /* RACSignal+Operations.m */; };
		D0D910D115F915BD00AD2DDA /* RACSignal+Operations.m in Sources */ = {isa = PBXBuildFile; fileRef = D0D910CD15F915BD00AD2DDA /* RACSignal+Operations.m */; };
		D0DFBCCE15DD6D40009DADB3 /* RACBacktrace.m in Sources */ = {isa = PBXBuildFile; fileRef = D0DFBCCD15DD6D40009DADB3 /* RACBacktrace.m */; };
		D0DFBCCF15DD6D40009DADB3 /* RACBacktrace.m in Sources */ = {isa = PBXBuildFile; fileRef = D0DFBCCD15DD6D40009DADB3 /* RACBacktrace.m */; };
		D0DFBCD015DD70CC009DADB3 /* ReactiveCocoa.framework in Copy Frameworks */ = {isa = PBXBuildFile; fileRef = 88037F8315056328001A5B19 /* ReactiveCocoa.framework */; };
		D0E9676B1641EF9C00FCFF06 /* NSArray+RACSequenceAdditions.h in Headers */ = {isa = PBXBuildFile; fileRef = D0E967571641EF9C00FCFF06 /* NSArray+RACSequenceAdditions.h */; settings = {ATTRIBUTES = (Public, ); }; };
		D0E9676D1641EF9C00FCFF06 /* NSArray+RACSequenceAdditions.m in Sources */ = {isa = PBXBuildFile; fileRef = D0E967581641EF9C00FCFF06 /* NSArray+RACSequenceAdditions.m */; };
		D0E9676E1641EF9C00FCFF06 /* NSArray+RACSequenceAdditions.m in Sources */ = {isa = PBXBuildFile; fileRef = D0E967581641EF9C00FCFF06 /* NSArray+RACSequenceAdditions.m */; };
		D0E9676F1641EF9C00FCFF06 /* NSDictionary+RACSequenceAdditions.h in Headers */ = {isa = PBXBuildFile; fileRef = D0E967591641EF9C00FCFF06 /* NSDictionary+RACSequenceAdditions.h */; settings = {ATTRIBUTES = (Public, ); }; };
		D0E967711641EF9C00FCFF06 /* NSDictionary+RACSequenceAdditions.m in Sources */ = {isa = PBXBuildFile; fileRef = D0E9675A1641EF9C00FCFF06 /* NSDictionary+RACSequenceAdditions.m */; };
		D0E967721641EF9C00FCFF06 /* NSDictionary+RACSequenceAdditions.m in Sources */ = {isa = PBXBuildFile; fileRef = D0E9675A1641EF9C00FCFF06 /* NSDictionary+RACSequenceAdditions.m */; };
		D0E967731641EF9C00FCFF06 /* NSOrderedSet+RACSequenceAdditions.h in Headers */ = {isa = PBXBuildFile; fileRef = D0E9675B1641EF9C00FCFF06 /* NSOrderedSet+RACSequenceAdditions.h */; settings = {ATTRIBUTES = (Public, ); }; };
		D0E967751641EF9C00FCFF06 /* NSOrderedSet+RACSequenceAdditions.m in Sources */ = {isa = PBXBuildFile; fileRef = D0E9675C1641EF9C00FCFF06 /* NSOrderedSet+RACSequenceAdditions.m */; };
		D0E967761641EF9C00FCFF06 /* NSOrderedSet+RACSequenceAdditions.m in Sources */ = {isa = PBXBuildFile; fileRef = D0E9675C1641EF9C00FCFF06 /* NSOrderedSet+RACSequenceAdditions.m */; };
		D0E967771641EF9C00FCFF06 /* NSSet+RACSequenceAdditions.h in Headers */ = {isa = PBXBuildFile; fileRef = D0E9675D1641EF9C00FCFF06 /* NSSet+RACSequenceAdditions.h */; settings = {ATTRIBUTES = (Public, ); }; };
		D0E967791641EF9C00FCFF06 /* NSSet+RACSequenceAdditions.m in Sources */ = {isa = PBXBuildFile; fileRef = D0E9675E1641EF9C00FCFF06 /* NSSet+RACSequenceAdditions.m */; };
		D0E9677A1641EF9C00FCFF06 /* NSSet+RACSequenceAdditions.m in Sources */ = {isa = PBXBuildFile; fileRef = D0E9675E1641EF9C00FCFF06 /* NSSet+RACSequenceAdditions.m */; };
		D0E9677B1641EF9C00FCFF06 /* NSString+RACSequenceAdditions.h in Headers */ = {isa = PBXBuildFile; fileRef = D0E9675F1641EF9C00FCFF06 /* NSString+RACSequenceAdditions.h */; settings = {ATTRIBUTES = (Public, ); }; };
		D0E9677D1641EF9C00FCFF06 /* NSString+RACSequenceAdditions.m in Sources */ = {isa = PBXBuildFile; fileRef = D0E967601641EF9C00FCFF06 /* NSString+RACSequenceAdditions.m */; };
		D0E9677E1641EF9C00FCFF06 /* NSString+RACSequenceAdditions.m in Sources */ = {isa = PBXBuildFile; fileRef = D0E967601641EF9C00FCFF06 /* NSString+RACSequenceAdditions.m */; };
		D0E967811641EF9C00FCFF06 /* RACArraySequence.m in Sources */ = {isa = PBXBuildFile; fileRef = D0E967621641EF9C00FCFF06 /* RACArraySequence.m */; };
		D0E967821641EF9C00FCFF06 /* RACArraySequence.m in Sources */ = {isa = PBXBuildFile; fileRef = D0E967621641EF9C00FCFF06 /* RACArraySequence.m */; };
		D0E967851641EF9C00FCFF06 /* RACDynamicSequence.m in Sources */ = {isa = PBXBuildFile; fileRef = D0E967641641EF9C00FCFF06 /* RACDynamicSequence.m */; };
		D0E967861641EF9C00FCFF06 /* RACDynamicSequence.m in Sources */ = {isa = PBXBuildFile; fileRef = D0E967641641EF9C00FCFF06 /* RACDynamicSequence.m */; };
		D0E967891641EF9C00FCFF06 /* RACEmptySequence.m in Sources */ = {isa = PBXBuildFile; fileRef = D0E967661641EF9C00FCFF06 /* RACEmptySequence.m */; };
		D0E9678A1641EF9C00FCFF06 /* RACEmptySequence.m in Sources */ = {isa = PBXBuildFile; fileRef = D0E967661641EF9C00FCFF06 /* RACEmptySequence.m */; };
		D0E9678B1641EF9C00FCFF06 /* RACSequence.h in Headers */ = {isa = PBXBuildFile; fileRef = D0E967671641EF9C00FCFF06 /* RACSequence.h */; settings = {ATTRIBUTES = (Public, ); }; };
		D0E9678D1641EF9C00FCFF06 /* RACSequence.m in Sources */ = {isa = PBXBuildFile; fileRef = D0E967681641EF9C00FCFF06 /* RACSequence.m */; };
		D0E9678E1641EF9C00FCFF06 /* RACSequence.m in Sources */ = {isa = PBXBuildFile; fileRef = D0E967681641EF9C00FCFF06 /* RACSequence.m */; };
		D0E967911641EF9C00FCFF06 /* RACStringSequence.m in Sources */ = {isa = PBXBuildFile; fileRef = D0E9676A1641EF9C00FCFF06 /* RACStringSequence.m */; };
		D0E967921641EF9C00FCFF06 /* RACStringSequence.m in Sources */ = {isa = PBXBuildFile; fileRef = D0E9676A1641EF9C00FCFF06 /* RACStringSequence.m */; };
		D0EDE76716968AB10072A780 /* RACPropertySignalExamples.m in Sources */ = {isa = PBXBuildFile; fileRef = D0EDE76616968AB10072A780 /* RACPropertySignalExamples.m */; };
		D0EE284D164D906B006954A4 /* RACSignalSequence.m in Sources */ = {isa = PBXBuildFile; fileRef = D0EE284A164D906B006954A4 /* RACSignalSequence.m */; };
		D0EE284E164D906B006954A4 /* RACSignalSequence.m in Sources */ = {isa = PBXBuildFile; fileRef = D0EE284A164D906B006954A4 /* RACSignalSequence.m */; };
		D0F117C8179F0A95006CE68F /* libReactiveCocoa-iOS.a in Frameworks */ = {isa = PBXBuildFile; fileRef = 88F440AB153DAC820097B4C3 /* libReactiveCocoa-iOS.a */; };
		D0F117CC179F0B97006CE68F /* UITableViewCellRACSupportSpec.m in Sources */ = {isa = PBXBuildFile; fileRef = D0F117CB179F0B97006CE68F /* UITableViewCellRACSupportSpec.m */; };
/* End PBXBuildFile section */

/* Begin PBXContainerItemProxy section */
		1860F435177C91B500C7B3C9 /* PBXContainerItemProxy */ = {
			isa = PBXContainerItemProxy;
			containerPortal = 88CDF7B215000FCE00163A9F /* Project object */;
			proxyType = 1;
			remoteGlobalIDString = 1860F411177C91B500C7B3C9;
			remoteInfo = "ReactiveCocoa-iOS-UIKitTestHost";
		};
		1860F451177C960700C7B3C9 /* PBXContainerItemProxy */ = {
			isa = PBXContainerItemProxy;
			containerPortal = 8803805B15056AD7001A5B19 /* Specta.xcodeproj */;
			proxyType = 1;
			remoteGlobalIDString = E9B777A314BA294B00D8DC76;
			remoteInfo = "Specta-iOS";
		};
		1860F453177C960700C7B3C9 /* PBXContainerItemProxy */ = {
			isa = PBXContainerItemProxy;
			containerPortal = 8803804815056ACA001A5B19 /* Expecta.xcodeproj */;
			proxyType = 1;
			remoteGlobalIDString = E93067CD13B2E6D100EA26FF;
			remoteInfo = "Expecta-iOS";
		};
		88037FDA150564E9001A5B19 /* PBXContainerItemProxy */ = {
			isa = PBXContainerItemProxy;
			containerPortal = 88CDF7B215000FCE00163A9F /* Project object */;
			proxyType = 1;
			remoteGlobalIDString = 88037F8215056328001A5B19;
			remoteInfo = ReactiveCocoa;
		};
		8803805215056ACB001A5B19 /* PBXContainerItemProxy */ = {
			isa = PBXContainerItemProxy;
			containerPortal = 8803804815056ACA001A5B19 /* Expecta.xcodeproj */;
			proxyType = 2;
			remoteGlobalIDString = E9ACDF0C13B2DD520010F4D7;
			remoteInfo = Expecta;
		};
		8803805415056ACB001A5B19 /* PBXContainerItemProxy */ = {
			isa = PBXContainerItemProxy;
			containerPortal = 8803804815056ACA001A5B19 /* Expecta.xcodeproj */;
			proxyType = 2;
			remoteGlobalIDString = E93067CE13B2E6D100EA26FF;
			remoteInfo = "Expecta-iOS";
		};
		8803805615056ACB001A5B19 /* PBXContainerItemProxy */ = {
			isa = PBXContainerItemProxy;
			containerPortal = 8803804815056ACA001A5B19 /* Expecta.xcodeproj */;
			proxyType = 2;
			remoteGlobalIDString = E9ACDF1D13B2DD520010F4D7;
			remoteInfo = ExpectaTests;
		};
		8803805815056ACB001A5B19 /* PBXContainerItemProxy */ = {
			isa = PBXContainerItemProxy;
			containerPortal = 8803804815056ACA001A5B19 /* Expecta.xcodeproj */;
			proxyType = 2;
			remoteGlobalIDString = E93067DA13B2E6D100EA26FF;
			remoteInfo = "Expecta-iOSTests";
		};
		8803806515056AD7001A5B19 /* PBXContainerItemProxy */ = {
			isa = PBXContainerItemProxy;
			containerPortal = 8803805B15056AD7001A5B19 /* Specta.xcodeproj */;
			proxyType = 2;
			remoteGlobalIDString = E9D96A2614B6B8AB007D9521;
			remoteInfo = Specta;
		};
		8803806715056AD7001A5B19 /* PBXContainerItemProxy */ = {
			isa = PBXContainerItemProxy;
			containerPortal = 8803805B15056AD7001A5B19 /* Specta.xcodeproj */;
			proxyType = 2;
			remoteGlobalIDString = E9B777A414BA294B00D8DC76;
			remoteInfo = "Specta-iOS";
		};
		8803806915056AD7001A5B19 /* PBXContainerItemProxy */ = {
			isa = PBXContainerItemProxy;
			containerPortal = 8803805B15056AD7001A5B19 /* Specta.xcodeproj */;
			proxyType = 2;
			remoteGlobalIDString = E9D96A3A14B6B8AB007D9521;
			remoteInfo = SpectaTests;
		};
		8803806B15056AD7001A5B19 /* PBXContainerItemProxy */ = {
			isa = PBXContainerItemProxy;
			containerPortal = 8803805B15056AD7001A5B19 /* Specta.xcodeproj */;
			proxyType = 2;
			remoteGlobalIDString = E9B777B314BA294C00D8DC76;
			remoteInfo = "Specta-iOSTests";
		};
		8803806D15056B15001A5B19 /* PBXContainerItemProxy */ = {
			isa = PBXContainerItemProxy;
			containerPortal = 8803805B15056AD7001A5B19 /* Specta.xcodeproj */;
			proxyType = 1;
			remoteGlobalIDString = E9D96A2514B6B8AB007D9521;
			remoteInfo = Specta;
		};
		8803806F15056B1B001A5B19 /* PBXContainerItemProxy */ = {
			isa = PBXContainerItemProxy;
			containerPortal = 8803804815056ACA001A5B19 /* Expecta.xcodeproj */;
			proxyType = 1;
			remoteGlobalIDString = E9ACDF0B13B2DD520010F4D7;
			remoteInfo = Expecta;
		};
		D0ED9DB517501806003859A6 /* PBXContainerItemProxy */ = {
			isa = PBXContainerItemProxy;
			containerPortal = 88CDF7B215000FCE00163A9F /* Project object */;
			proxyType = 1;
			remoteGlobalIDString = 88F440AA153DAC820097B4C3;
			remoteInfo = "ReactiveCocoa-iOS";
		};
		D0ED9DBD1750180B003859A6 /* PBXContainerItemProxy */ = {
			isa = PBXContainerItemProxy;
			containerPortal = 8803805B15056AD7001A5B19 /* Specta.xcodeproj */;
			proxyType = 1;
			remoteGlobalIDString = E9B777A314BA294B00D8DC76;
			remoteInfo = "Specta-iOS";
		};
		D0ED9DBF1750180B003859A6 /* PBXContainerItemProxy */ = {
			isa = PBXContainerItemProxy;
			containerPortal = 8803804815056ACA001A5B19 /* Expecta.xcodeproj */;
			proxyType = 1;
			remoteGlobalIDString = E93067CD13B2E6D100EA26FF;
			remoteInfo = "Expecta-iOS";
		};
		D0F117C2179F0A91006CE68F /* PBXContainerItemProxy */ = {
			isa = PBXContainerItemProxy;
			containerPortal = 88CDF7B215000FCE00163A9F /* Project object */;
			proxyType = 1;
			remoteGlobalIDString = 88F440AA153DAC820097B4C3;
			remoteInfo = "ReactiveCocoa-iOS";
		};
/* End PBXContainerItemProxy section */

/* Begin PBXCopyFilesBuildPhase section */
		8820937F1501C94E00796685 /* Copy Frameworks */ = {
			isa = PBXCopyFilesBuildPhase;
			buildActionMask = 2147483647;
			dstPath = "";
			dstSubfolderSpec = 10;
			files = (
				D0DFBCD015DD70CC009DADB3 /* ReactiveCocoa.framework in Copy Frameworks */,
			);
			name = "Copy Frameworks";
			runOnlyForDeploymentPostprocessing = 0;
		};
/* End PBXCopyFilesBuildPhase section */

/* Begin PBXFileReference section */
		1860F412177C91B500C7B3C9 /* ReactiveCocoa-iOS-UIKitTestHost.app */ = {isa = PBXFileReference; explicitFileType = wrapper.application; includeInIndex = 0; path = "ReactiveCocoa-iOS-UIKitTestHost.app"; sourceTree = BUILT_PRODUCTS_DIR; };
		1860F413177C91B500C7B3C9 /* UIKit.framework */ = {isa = PBXFileReference; lastKnownFileType = wrapper.framework; name = UIKit.framework; path = Library/Frameworks/UIKit.framework; sourceTree = DEVELOPER_DIR; };
		1860F415177C91B500C7B3C9 /* Foundation.framework */ = {isa = PBXFileReference; lastKnownFileType = wrapper.framework; name = Foundation.framework; path = Library/Frameworks/Foundation.framework; sourceTree = DEVELOPER_DIR; };
		1860F417177C91B500C7B3C9 /* CoreGraphics.framework */ = {isa = PBXFileReference; lastKnownFileType = wrapper.framework; name = CoreGraphics.framework; path = Library/Frameworks/CoreGraphics.framework; sourceTree = DEVELOPER_DIR; };
		1860F41B177C91B500C7B3C9 /* ReactiveCocoa-iOS-UIKitTestHost-Info.plist */ = {isa = PBXFileReference; lastKnownFileType = text.plist.xml; path = "ReactiveCocoa-iOS-UIKitTestHost-Info.plist"; sourceTree = "<group>"; };
		1860F41D177C91B500C7B3C9 /* en */ = {isa = PBXFileReference; lastKnownFileType = text.plist.strings; name = en; path = en.lproj/InfoPlist.strings; sourceTree = "<group>"; };
		1860F41F177C91B500C7B3C9 /* main.m */ = {isa = PBXFileReference; lastKnownFileType = sourcecode.c.objc; path = main.m; sourceTree = "<group>"; };
		1860F421177C91B500C7B3C9 /* ReactiveCocoa-iOS-UIKitTestHost-Prefix.pch */ = {isa = PBXFileReference; lastKnownFileType = sourcecode.c.h; path = "ReactiveCocoa-iOS-UIKitTestHost-Prefix.pch"; sourceTree = "<group>"; };
		1860F422177C91B500C7B3C9 /* RACAppDelegate.h */ = {isa = PBXFileReference; lastKnownFileType = sourcecode.c.h; path = RACAppDelegate.h; sourceTree = "<group>"; };
		1860F423177C91B500C7B3C9 /* RACAppDelegate.m */ = {isa = PBXFileReference; lastKnownFileType = sourcecode.c.objc; path = RACAppDelegate.m; sourceTree = "<group>"; };
		1860F425177C91B500C7B3C9 /* Default.png */ = {isa = PBXFileReference; lastKnownFileType = image.png; path = Default.png; sourceTree = "<group>"; };
		1860F427177C91B500C7B3C9 /* Default@2x.png */ = {isa = PBXFileReference; lastKnownFileType = image.png; path = "Default@2x.png"; sourceTree = "<group>"; };
		1860F429177C91B500C7B3C9 /* Default-568h@2x.png */ = {isa = PBXFileReference; lastKnownFileType = image.png; path = "Default-568h@2x.png"; sourceTree = "<group>"; };
		1860F430177C91B500C7B3C9 /* ReactiveCocoa-iOS-UIKitTestHostTests.octest */ = {isa = PBXFileReference; explicitFileType = wrapper.cfbundle; includeInIndex = 0; path = "ReactiveCocoa-iOS-UIKitTestHostTests.octest"; sourceTree = BUILT_PRODUCTS_DIR; };
		1860F431177C91B500C7B3C9 /* SenTestingKit.framework */ = {isa = PBXFileReference; lastKnownFileType = wrapper.framework; name = SenTestingKit.framework; path = Library/Frameworks/SenTestingKit.framework; sourceTree = DEVELOPER_DIR; };
		1860F43B177C91B500C7B3C9 /* en */ = {isa = PBXFileReference; lastKnownFileType = text.plist.strings; name = en; path = en.lproj/InfoPlist.strings; sourceTree = "<group>"; };
		1860F455177C96B200C7B3C9 /* ReactiveCocoa-iOS-UIKitTestHostTests-Info.plist */ = {isa = PBXFileReference; fileEncoding = 4; lastKnownFileType = text.plist.xml; name = "ReactiveCocoa-iOS-UIKitTestHostTests-Info.plist"; path = "ReactiveCocoaTests/UIKit/UIKitTests/ReactiveCocoa-iOS-UIKitTestHostTests-Info.plist"; sourceTree = SOURCE_ROOT; };
		1860F457177C972E00C7B3C9 /* ReactiveCocoa-iOS-UIKitTest-Prefix.pch */ = {isa = PBXFileReference; lastKnownFileType = sourcecode.c.h; name = "ReactiveCocoa-iOS-UIKitTest-Prefix.pch"; path = "ReactiveCocoaTests/UIKit/UIKitTests/ReactiveCocoa-iOS-UIKitTest-Prefix.pch"; sourceTree = SOURCE_ROOT; };
		1E89337F171647A5009071B0 /* NSObjectRACPropertySubscribingExamples.h */ = {isa = PBXFileReference; fileEncoding = 4; lastKnownFileType = sourcecode.c.h; path = NSObjectRACPropertySubscribingExamples.h; sourceTree = "<group>"; };
		1E893380171647A5009071B0 /* NSObjectRACPropertySubscribingExamples.m */ = {isa = PBXFileReference; fileEncoding = 4; lastKnownFileType = sourcecode.c.objc; path = NSObjectRACPropertySubscribingExamples.m; sourceTree = "<group>"; };
		1EC06B15173CB04000365258 /* UIGestureRecognizer+RACSignalSupport.h */ = {isa = PBXFileReference; fileEncoding = 4; lastKnownFileType = sourcecode.c.h; path = "UIGestureRecognizer+RACSignalSupport.h"; sourceTree = "<group>"; };
		1EC06B16173CB04000365258 /* UIGestureRecognizer+RACSignalSupport.m */ = {isa = PBXFileReference; fileEncoding = 4; lastKnownFileType = sourcecode.c.objc; path = "UIGestureRecognizer+RACSignalSupport.m"; sourceTree = "<group>"; };
		27A887C71703DB4F00040001 /* UIBarButtonItem+RACCommandSupport.h */ = {isa = PBXFileReference; fileEncoding = 4; lastKnownFileType = sourcecode.c.h; path = "UIBarButtonItem+RACCommandSupport.h"; sourceTree = "<group>"; };
		27A887C81703DB4F00040001 /* UIBarButtonItem+RACCommandSupport.m */ = {isa = PBXFileReference; fileEncoding = 4; lastKnownFileType = sourcecode.c.objc; path = "UIBarButtonItem+RACCommandSupport.m"; sourceTree = "<group>"; };
		557A4B58177648C7008EF796 /* UIActionSheet+RACSignalSupport.h */ = {isa = PBXFileReference; fileEncoding = 4; lastKnownFileType = sourcecode.c.h; path = "UIActionSheet+RACSignalSupport.h"; sourceTree = "<group>"; };
		557A4B59177648C7008EF796 /* UIActionSheet+RACSignalSupport.m */ = {isa = PBXFileReference; fileEncoding = 4; lastKnownFileType = sourcecode.c.objc; path = "UIActionSheet+RACSignalSupport.m"; sourceTree = "<group>"; };
		5EE9A7911760D61300EAF5A2 /* UIButton+RACCommandSupport.h */ = {isa = PBXFileReference; fileEncoding = 4; lastKnownFileType = sourcecode.c.h; path = "UIButton+RACCommandSupport.h"; sourceTree = "<group>"; };
		5EE9A7921760D61300EAF5A2 /* UIButton+RACCommandSupport.m */ = {isa = PBXFileReference; fileEncoding = 4; lastKnownFileType = sourcecode.c.objc; path = "UIButton+RACCommandSupport.m"; sourceTree = "<group>"; };
		5EE9A79A1760D88500EAF5A2 /* UIButtonRACSupportSpec.m */ = {isa = PBXFileReference; fileEncoding = 4; lastKnownFileType = sourcecode.c.objc; path = UIButtonRACSupportSpec.m; sourceTree = "<group>"; };
		5F24476F167E5EDE0062180C /* RACPropertySubject.h */ = {isa = PBXFileReference; fileEncoding = 4; lastKnownFileType = sourcecode.c.h; path = RACPropertySubject.h; sourceTree = "<group>"; };
		5F244770167E5EDE0062180C /* RACPropertySubject.m */ = {isa = PBXFileReference; fileEncoding = 4; lastKnownFileType = sourcecode.c.objc; path = RACPropertySubject.m; sourceTree = "<group>"; };
		5F2447AC167E87C50062180C /* RACObservablePropertySubjectSpec.m */ = {isa = PBXFileReference; fileEncoding = 4; lastKnownFileType = sourcecode.c.objc; path = RACObservablePropertySubjectSpec.m; sourceTree = "<group>"; };
		5F45A883168CFA3E00B58A2B /* RACObservablePropertySubject.h */ = {isa = PBXFileReference; fileEncoding = 4; lastKnownFileType = sourcecode.c.h; path = RACObservablePropertySubject.h; sourceTree = "<group>"; };
		5F45A884168CFA3E00B58A2B /* RACObservablePropertySubject.m */ = {isa = PBXFileReference; fileEncoding = 4; lastKnownFileType = sourcecode.c.objc; path = RACObservablePropertySubject.m; sourceTree = "<group>"; };
		5F6FE8511692568A00A8D7A6 /* RACBinding.h */ = {isa = PBXFileReference; fileEncoding = 4; lastKnownFileType = sourcecode.c.h; path = RACBinding.h; sourceTree = "<group>"; };
		5F6FE8521692568A00A8D7A6 /* RACBinding.m */ = {isa = PBXFileReference; fileEncoding = 4; lastKnownFileType = sourcecode.c.objc; path = RACBinding.m; sourceTree = "<group>"; };
		5F6FE8571692572600A8D7A6 /* RACBinding+Private.h */ = {isa = PBXFileReference; fileEncoding = 4; lastKnownFileType = sourcecode.c.h; path = "RACBinding+Private.h"; sourceTree = "<group>"; };
		5F773DE8169B46670023069D /* NSEnumerator+RACSequenceAdditions.h */ = {isa = PBXFileReference; fileEncoding = 4; lastKnownFileType = sourcecode.c.h; path = "NSEnumerator+RACSequenceAdditions.h"; sourceTree = "<group>"; };
		5F773DE9169B46670023069D /* NSEnumerator+RACSequenceAdditions.m */ = {isa = PBXFileReference; fileEncoding = 4; lastKnownFileType = sourcecode.c.objc; path = "NSEnumerator+RACSequenceAdditions.m"; sourceTree = "<group>"; };
		5F773DEF169B48830023069D /* NSEnumeratorRACSequenceAdditionsSpec.m */ = {isa = PBXFileReference; fileEncoding = 4; lastKnownFileType = sourcecode.c.objc; path = NSEnumeratorRACSequenceAdditionsSpec.m; sourceTree = "<group>"; };
		5F7EFECC168FBC4B0037E500 /* RACPropertySubjectExamples.h */ = {isa = PBXFileReference; fileEncoding = 4; lastKnownFileType = sourcecode.c.h; path = RACPropertySubjectExamples.h; sourceTree = "<group>"; };
		5F7EFECD168FBC4B0037E500 /* RACPropertySubjectExamples.m */ = {isa = PBXFileReference; fileEncoding = 4; lastKnownFileType = sourcecode.c.objc; path = RACPropertySubjectExamples.m; sourceTree = "<group>"; };
		5F7EFECE168FBC4B0037E500 /* RACPropertySubjectSpec.m */ = {isa = PBXFileReference; fileEncoding = 4; lastKnownFileType = sourcecode.c.objc; path = RACPropertySubjectSpec.m; sourceTree = "<group>"; };
		5F7EFEDA16919A1A0037E500 /* RACPropertySubject+Private.h */ = {isa = PBXFileReference; lastKnownFileType = sourcecode.c.h; path = "RACPropertySubject+Private.h"; sourceTree = "<group>"; };
		5F9743F51694A2460024EB82 /* RACEagerSequence.h */ = {isa = PBXFileReference; fileEncoding = 4; lastKnownFileType = sourcecode.c.h; path = RACEagerSequence.h; sourceTree = "<group>"; };
		5F9743F61694A2460024EB82 /* RACEagerSequence.m */ = {isa = PBXFileReference; fileEncoding = 4; lastKnownFileType = sourcecode.c.objc; path = RACEagerSequence.m; sourceTree = "<group>"; };
		5FAF5223174D4C2000CAC810 /* ReactiveCocoaTests-iOS.octest */ = {isa = PBXFileReference; explicitFileType = wrapper.cfbundle; includeInIndex = 0; path = "ReactiveCocoaTests-iOS.octest"; sourceTree = BUILT_PRODUCTS_DIR; };
		5FAF5261174D4D8E00CAC810 /* UIBarButtonItemRACSupportSpec.m */ = {isa = PBXFileReference; fileEncoding = 4; lastKnownFileType = sourcecode.c.objc; path = UIBarButtonItemRACSupportSpec.m; sourceTree = "<group>"; };
		5FAF5288174E9CD200CAC810 /* CoreGraphics.framework */ = {isa = PBXFileReference; lastKnownFileType = wrapper.framework; name = CoreGraphics.framework; path = Platforms/iPhoneOS.platform/Developer/SDKs/iPhoneOS6.1.sdk/System/Library/Frameworks/CoreGraphics.framework; sourceTree = DEVELOPER_DIR; };
		5FD7DC7B174F9EEB008710B4 /* UIKit.framework */ = {isa = PBXFileReference; lastKnownFileType = wrapper.framework; name = UIKit.framework; path = System/Library/Frameworks/UIKit.framework; sourceTree = SDKROOT; };
		5FDC35011736F54600792E52 /* NSString+RACKeyPathUtilities.h */ = {isa = PBXFileReference; fileEncoding = 4; lastKnownFileType = sourcecode.c.h; path = "NSString+RACKeyPathUtilities.h"; sourceTree = "<group>"; };
		5FDC35021736F54700792E52 /* NSString+RACKeyPathUtilities.m */ = {isa = PBXFileReference; fileEncoding = 4; lastKnownFileType = sourcecode.c.objc; path = "NSString+RACKeyPathUtilities.m"; sourceTree = "<group>"; };
		5FDC350E1736F81800792E52 /* NSStringRACKeyPathUtilitiesSpec.m */ = {isa = PBXFileReference; fileEncoding = 4; lastKnownFileType = sourcecode.c.objc; path = NSStringRACKeyPathUtilitiesSpec.m; sourceTree = "<group>"; };
		6E58405316F22D7500F588A6 /* NSObject+RACDeallocating.h */ = {isa = PBXFileReference; fileEncoding = 4; lastKnownFileType = sourcecode.c.h; path = "NSObject+RACDeallocating.h"; sourceTree = "<group>"; };
		6E58405416F22D7500F588A6 /* NSObject+RACDeallocating.m */ = {isa = PBXFileReference; fileEncoding = 4; lastKnownFileType = sourcecode.c.objc; path = "NSObject+RACDeallocating.m"; sourceTree = "<group>"; };
		6E58405E16F3414200F588A6 /* NSObjectRACDeallocatingSpec.m */ = {isa = PBXFileReference; fileEncoding = 4; lastKnownFileType = sourcecode.c.objc; path = NSObjectRACDeallocatingSpec.m; sourceTree = "<group>"; };
		8801E7501644BDE200A155FE /* NSObjectRACLiftingSpec.m */ = {isa = PBXFileReference; fileEncoding = 4; lastKnownFileType = sourcecode.c.objc; path = NSObjectRACLiftingSpec.m; sourceTree = "<group>"; };
		88037F8315056328001A5B19 /* ReactiveCocoa.framework */ = {isa = PBXFileReference; explicitFileType = wrapper.framework; includeInIndex = 0; path = ReactiveCocoa.framework; sourceTree = BUILT_PRODUCTS_DIR; };
		88037F8C15056328001A5B19 /* ReactiveCocoa.h */ = {isa = PBXFileReference; lastKnownFileType = sourcecode.c.h; path = ReactiveCocoa.h; sourceTree = "<group>"; };
		8803804815056ACA001A5B19 /* Expecta.xcodeproj */ = {isa = PBXFileReference; lastKnownFileType = "wrapper.pb-project"; name = Expecta.xcodeproj; path = ../../external/expecta/Expecta.xcodeproj; sourceTree = "<group>"; };
		8803805B15056AD7001A5B19 /* Specta.xcodeproj */ = {isa = PBXFileReference; lastKnownFileType = "wrapper.pb-project"; name = Specta.xcodeproj; path = ../../external/specta/Specta.xcodeproj; sourceTree = "<group>"; };
		8803C010166732BA00C36839 /* RACSchedulerSpec.m */ = {isa = PBXFileReference; fileEncoding = 4; lastKnownFileType = sourcecode.c.objc; path = RACSchedulerSpec.m; sourceTree = "<group>"; };
		880B9174150B09190008488E /* RACSubject.h */ = {isa = PBXFileReference; fileEncoding = 4; lastKnownFileType = sourcecode.c.h; path = RACSubject.h; sourceTree = "<group>"; };
		880B9175150B09190008488E /* RACSubject.m */ = {isa = PBXFileReference; fileEncoding = 4; lastKnownFileType = sourcecode.c.objc; path = RACSubject.m; sourceTree = "<group>"; };
		880D7A5816F7B351004A3361 /* NSObject+RACSelectorSignal.h */ = {isa = PBXFileReference; fileEncoding = 4; lastKnownFileType = sourcecode.c.h; path = "NSObject+RACSelectorSignal.h"; sourceTree = "<group>"; };
		880D7A5916F7B351004A3361 /* NSObject+RACSelectorSignal.m */ = {isa = PBXFileReference; fileEncoding = 4; lastKnownFileType = sourcecode.c.objc; path = "NSObject+RACSelectorSignal.m"; sourceTree = "<group>"; };
		880D7A6516F7BB1A004A3361 /* NSObjectRACSelectorSignalSpec.m */ = {isa = PBXFileReference; fileEncoding = 4; lastKnownFileType = sourcecode.c.objc; path = NSObjectRACSelectorSignalSpec.m; sourceTree = "<group>"; };
		880D7A6716F7BCC7004A3361 /* RACSubclassObject.h */ = {isa = PBXFileReference; fileEncoding = 4; lastKnownFileType = sourcecode.c.h; path = RACSubclassObject.h; sourceTree = "<group>"; };
		880D7A6816F7BCC7004A3361 /* RACSubclassObject.m */ = {isa = PBXFileReference; fileEncoding = 4; lastKnownFileType = sourcecode.c.objc; path = RACSubclassObject.m; sourceTree = "<group>"; };
		881B37CA152260BF0079220B /* RACUnit.h */ = {isa = PBXFileReference; fileEncoding = 4; lastKnownFileType = sourcecode.c.h; path = RACUnit.h; sourceTree = "<group>"; };
		881B37CB152260BF0079220B /* RACUnit.m */ = {isa = PBXFileReference; fileEncoding = 4; lastKnownFileType = sourcecode.c.objc; path = RACUnit.m; sourceTree = "<group>"; };
		881E86A01669304700667F7B /* RACCompoundDisposable.h */ = {isa = PBXFileReference; fileEncoding = 4; lastKnownFileType = sourcecode.c.h; path = RACCompoundDisposable.h; sourceTree = "<group>"; };
		881E86A11669304700667F7B /* RACCompoundDisposable.m */ = {isa = PBXFileReference; fileEncoding = 4; lastKnownFileType = sourcecode.c.objc; path = RACCompoundDisposable.m; sourceTree = "<group>"; };
		881E86B91669350B00667F7B /* RACCompoundDisposableSpec.m */ = {isa = PBXFileReference; fileEncoding = 4; lastKnownFileType = sourcecode.c.objc; path = RACCompoundDisposableSpec.m; sourceTree = "<group>"; };
		881E87AA16695C5600667F7B /* RACQueueScheduler.h */ = {isa = PBXFileReference; fileEncoding = 4; lastKnownFileType = sourcecode.c.h; path = RACQueueScheduler.h; sourceTree = "<group>"; };
		881E87AB16695C5600667F7B /* RACQueueScheduler.m */ = {isa = PBXFileReference; fileEncoding = 4; lastKnownFileType = sourcecode.c.objc; path = RACQueueScheduler.m; sourceTree = "<group>"; };
		881E87B016695EDF00667F7B /* RACImmediateScheduler.h */ = {isa = PBXFileReference; fileEncoding = 4; lastKnownFileType = sourcecode.c.h; path = RACImmediateScheduler.h; sourceTree = "<group>"; };
		881E87B116695EDF00667F7B /* RACImmediateScheduler.m */ = {isa = PBXFileReference; fileEncoding = 4; lastKnownFileType = sourcecode.c.objc; path = RACImmediateScheduler.m; sourceTree = "<group>"; };
		881E87C21669635F00667F7B /* RACSubscriptionScheduler.h */ = {isa = PBXFileReference; fileEncoding = 4; lastKnownFileType = sourcecode.c.h; path = RACSubscriptionScheduler.h; sourceTree = "<group>"; };
		881E87C31669636000667F7B /* RACSubscriptionScheduler.m */ = {isa = PBXFileReference; fileEncoding = 4; lastKnownFileType = sourcecode.c.objc; path = RACSubscriptionScheduler.m; sourceTree = "<group>"; };
		8820937B1501C8A600796685 /* RACSignalSpec.m */ = {isa = PBXFileReference; fileEncoding = 4; lastKnownFileType = sourcecode.c.objc; path = RACSignalSpec.m; sourceTree = "<group>"; };
		882093E61501E6CB00796685 /* NSControl+RACCommandSupport.h */ = {isa = PBXFileReference; fileEncoding = 4; lastKnownFileType = sourcecode.c.h; path = "NSControl+RACCommandSupport.h"; sourceTree = "<group>"; };
		882093E71501E6CB00796685 /* NSControl+RACCommandSupport.m */ = {isa = PBXFileReference; fileEncoding = 4; lastKnownFileType = sourcecode.c.objc; path = "NSControl+RACCommandSupport.m"; sourceTree = "<group>"; };
		882093E91501E6EE00796685 /* RACCommand.h */ = {isa = PBXFileReference; fileEncoding = 4; lastKnownFileType = sourcecode.c.h; lineEnding = 0; path = RACCommand.h; sourceTree = "<group>"; xcLanguageSpecificationIdentifier = xcode.lang.objcpp; };
		882093EA1501E6EE00796685 /* RACCommand.m */ = {isa = PBXFileReference; fileEncoding = 4; lastKnownFileType = sourcecode.c.objc; lineEnding = 0; path = RACCommand.m; sourceTree = "<group>"; xcLanguageSpecificationIdentifier = xcode.lang.objc; };
		882CCA1D15F1564D00937D6E /* RACCommandSpec.m */ = {isa = PBXFileReference; fileEncoding = 4; lastKnownFileType = sourcecode.c.objc; path = RACCommandSpec.m; sourceTree = "<group>"; };
		882D071717614FA7009EDA69 /* RACTargetQueueScheduler.h */ = {isa = PBXFileReference; fileEncoding = 4; lastKnownFileType = sourcecode.c.h; path = RACTargetQueueScheduler.h; sourceTree = "<group>"; };
		882D071817614FA7009EDA69 /* RACTargetQueueScheduler.m */ = {isa = PBXFileReference; fileEncoding = 4; lastKnownFileType = sourcecode.c.objc; path = RACTargetQueueScheduler.m; sourceTree = "<group>"; };
		882D07201761521B009EDA69 /* RACQueueScheduler+Subclass.h */ = {isa = PBXFileReference; lastKnownFileType = sourcecode.c.h; path = "RACQueueScheduler+Subclass.h"; sourceTree = "<group>"; };
		88302BFB1762A9E6003633BD /* RACTestExampleScheduler.h */ = {isa = PBXFileReference; fileEncoding = 4; lastKnownFileType = sourcecode.c.h; path = RACTestExampleScheduler.h; sourceTree = "<group>"; };
		88302BFC1762A9E6003633BD /* RACTestExampleScheduler.m */ = {isa = PBXFileReference; fileEncoding = 4; lastKnownFileType = sourcecode.c.objc; path = RACTestExampleScheduler.m; sourceTree = "<group>"; };
		88302C2D1762C180003633BD /* RACTargetQueueSchedulerSpec.m */ = {isa = PBXFileReference; fileEncoding = 4; lastKnownFileType = sourcecode.c.objc; path = RACTargetQueueSchedulerSpec.m; sourceTree = "<group>"; };
		8837EA1416A5A33300FC3CDF /* RACKVOTrampoline.h */ = {isa = PBXFileReference; fileEncoding = 4; lastKnownFileType = sourcecode.c.h; path = RACKVOTrampoline.h; sourceTree = "<group>"; };
		8837EA1516A5A33300FC3CDF /* RACKVOTrampoline.m */ = {isa = PBXFileReference; fileEncoding = 4; lastKnownFileType = sourcecode.c.objc; path = RACKVOTrampoline.m; sourceTree = "<group>"; };
		883A84D81513964B006DB4C7 /* RACBehaviorSubject.h */ = {isa = PBXFileReference; fileEncoding = 4; lastKnownFileType = sourcecode.c.h; path = RACBehaviorSubject.h; sourceTree = "<group>"; };
		883A84D91513964B006DB4C7 /* RACBehaviorSubject.m */ = {isa = PBXFileReference; fileEncoding = 4; lastKnownFileType = sourcecode.c.objc; lineEnding = 0; path = RACBehaviorSubject.m; sourceTree = "<group>"; xcLanguageSpecificationIdentifier = xcode.lang.objc; };
		883A84DD1513B5EC006DB4C7 /* RACDisposable.h */ = {isa = PBXFileReference; fileEncoding = 4; lastKnownFileType = sourcecode.c.h; path = RACDisposable.h; sourceTree = "<group>"; };
		883A84DE1513B5EC006DB4C7 /* RACDisposable.m */ = {isa = PBXFileReference; fileEncoding = 4; lastKnownFileType = sourcecode.c.objc; path = RACDisposable.m; sourceTree = "<group>"; };
		88442A321608A9AD00636B49 /* RACTestObject.h */ = {isa = PBXFileReference; fileEncoding = 4; lastKnownFileType = sourcecode.c.h; path = RACTestObject.h; sourceTree = "<group>"; };
		88442A331608A9AD00636B49 /* RACTestObject.m */ = {isa = PBXFileReference; fileEncoding = 4; lastKnownFileType = sourcecode.c.objc; path = RACTestObject.m; sourceTree = "<group>"; };
		88442C8716090C1500636B49 /* NSData+RACSupport.h */ = {isa = PBXFileReference; lastKnownFileType = sourcecode.c.h; name = "NSData+RACSupport.h"; path = "../../RACExtensions/NSData+RACSupport.h"; sourceTree = "<group>"; };
		88442C8816090C1500636B49 /* NSData+RACSupport.m */ = {isa = PBXFileReference; lastKnownFileType = sourcecode.c.objc; name = "NSData+RACSupport.m"; path = "../../RACExtensions/NSData+RACSupport.m"; sourceTree = "<group>"; };
		88442C8916090C1500636B49 /* NSFileHandle+RACSupport.h */ = {isa = PBXFileReference; lastKnownFileType = sourcecode.c.h; name = "NSFileHandle+RACSupport.h"; path = "../../RACExtensions/NSFileHandle+RACSupport.h"; sourceTree = "<group>"; };
		88442C8A16090C1500636B49 /* NSFileHandle+RACSupport.m */ = {isa = PBXFileReference; lastKnownFileType = sourcecode.c.objc; name = "NSFileHandle+RACSupport.m"; path = "../../RACExtensions/NSFileHandle+RACSupport.m"; sourceTree = "<group>"; };
		88442C8B16090C1500636B49 /* NSNotificationCenter+RACSupport.h */ = {isa = PBXFileReference; lastKnownFileType = sourcecode.c.h; name = "NSNotificationCenter+RACSupport.h"; path = "../../RACExtensions/NSNotificationCenter+RACSupport.h"; sourceTree = "<group>"; };
		88442C8C16090C1500636B49 /* NSNotificationCenter+RACSupport.m */ = {isa = PBXFileReference; lastKnownFileType = sourcecode.c.objc; name = "NSNotificationCenter+RACSupport.m"; path = "../../RACExtensions/NSNotificationCenter+RACSupport.m"; sourceTree = "<group>"; };
		88442C8D16090C1500636B49 /* NSString+RACSupport.h */ = {isa = PBXFileReference; lastKnownFileType = sourcecode.c.h; name = "NSString+RACSupport.h"; path = "../../RACExtensions/NSString+RACSupport.h"; sourceTree = "<group>"; };
		88442C8E16090C1500636B49 /* NSString+RACSupport.m */ = {isa = PBXFileReference; lastKnownFileType = sourcecode.c.objc; name = "NSString+RACSupport.m"; path = "../../RACExtensions/NSString+RACSupport.m"; sourceTree = "<group>"; };
		884476E2152367D100958F44 /* RACScopedDisposable.h */ = {isa = PBXFileReference; fileEncoding = 4; lastKnownFileType = sourcecode.c.h; path = RACScopedDisposable.h; sourceTree = "<group>"; };
		884476E3152367D100958F44 /* RACScopedDisposable.m */ = {isa = PBXFileReference; fileEncoding = 4; lastKnownFileType = sourcecode.c.objc; path = RACScopedDisposable.m; sourceTree = "<group>"; };
		884848B515F658B800B11BD0 /* NSControlRACSupportSpec.m */ = {isa = PBXFileReference; fileEncoding = 4; lastKnownFileType = sourcecode.c.objc; path = NSControlRACSupportSpec.m; sourceTree = "<group>"; };
		8851A38A16161D500050D47F /* NSObjectRACPropertySubscribingSpec.m */ = {isa = PBXFileReference; fileEncoding = 4; lastKnownFileType = sourcecode.c.objc; path = NSObjectRACPropertySubscribingSpec.m; sourceTree = "<group>"; };
		8857BB81152A27A9009804CC /* NSObject+RACKVOWrapper.h */ = {isa = PBXFileReference; fileEncoding = 4; lastKnownFileType = sourcecode.c.h; path = "NSObject+RACKVOWrapper.h"; sourceTree = "<group>"; };
		886678701518DCD800DE77EC /* NSObject+RACPropertySubscribing.m */ = {isa = PBXFileReference; fileEncoding = 4; lastKnownFileType = sourcecode.c.objc; path = "NSObject+RACPropertySubscribing.m"; sourceTree = "<group>"; };
		886CEACC163DE669007632D1 /* RACBlockTrampolineSpec.m */ = {isa = PBXFileReference; fileEncoding = 4; lastKnownFileType = sourcecode.c.objc; path = RACBlockTrampolineSpec.m; sourceTree = "<group>"; };
		886CEAE0163DE942007632D1 /* NSObject+RACLifting.h */ = {isa = PBXFileReference; fileEncoding = 4; lastKnownFileType = sourcecode.c.h; path = "NSObject+RACLifting.h"; sourceTree = "<group>"; };
		886CEAE1163DE942007632D1 /* NSObject+RACLifting.m */ = {isa = PBXFileReference; fileEncoding = 4; lastKnownFileType = sourcecode.c.objc; path = "NSObject+RACLifting.m"; sourceTree = "<group>"; };
		886D98581667C86D00F22541 /* RACScheduler+Private.h */ = {isa = PBXFileReference; lastKnownFileType = sourcecode.c.h; path = "RACScheduler+Private.h"; sourceTree = "<group>"; };
		886F70281551CF920045D68B /* RACGroupedSignal.h */ = {isa = PBXFileReference; fileEncoding = 4; lastKnownFileType = sourcecode.c.h; lineEnding = 0; path = RACGroupedSignal.h; sourceTree = "<group>"; xcLanguageSpecificationIdentifier = xcode.lang.objcpp; };
		886F70291551CF920045D68B /* RACGroupedSignal.m */ = {isa = PBXFileReference; fileEncoding = 4; lastKnownFileType = sourcecode.c.objc; path = RACGroupedSignal.m; sourceTree = "<group>"; };
		887ACDA5165878A7009190AD /* NSInvocation+RACTypeParsing.h */ = {isa = PBXFileReference; fileEncoding = 4; lastKnownFileType = sourcecode.c.h; path = "NSInvocation+RACTypeParsing.h"; sourceTree = "<group>"; };
		887ACDA6165878A7009190AD /* NSInvocation+RACTypeParsing.m */ = {isa = PBXFileReference; fileEncoding = 4; lastKnownFileType = sourcecode.c.objc; path = "NSInvocation+RACTypeParsing.m"; sourceTree = "<group>"; };
		888439A11634E10D00DED0DB /* RACBlockTrampoline.h */ = {isa = PBXFileReference; fileEncoding = 4; lastKnownFileType = sourcecode.c.h; path = RACBlockTrampoline.h; sourceTree = "<group>"; };
		888439A21634E10D00DED0DB /* RACBlockTrampoline.m */ = {isa = PBXFileReference; fileEncoding = 4; lastKnownFileType = sourcecode.c.objc; path = RACBlockTrampoline.m; sourceTree = "<group>"; };
		8884DD641756ACF600F6C379 /* RACSignalStartExamples.m */ = {isa = PBXFileReference; fileEncoding = 4; lastKnownFileType = sourcecode.c.objc; path = RACSignalStartExamples.m; sourceTree = "<group>"; };
		8884DD6A1756AD3600F6C379 /* RACSignalStartExamples.h */ = {isa = PBXFileReference; lastKnownFileType = sourcecode.c.h; path = RACSignalStartExamples.h; sourceTree = "<group>"; };
		88977C3D1512914A00A09EC5 /* RACSignal.m */ = {isa = PBXFileReference; fileEncoding = 4; lastKnownFileType = sourcecode.c.objc; path = RACSignal.m; sourceTree = "<group>"; };
		88977C58151296D600A09EC5 /* RACSignal+Private.h */ = {isa = PBXFileReference; lastKnownFileType = sourcecode.c.h; path = "RACSignal+Private.h"; sourceTree = "<group>"; };
		889D0A7F15974B2A00F833E3 /* RACSubjectSpec.m */ = {isa = PBXFileReference; fileEncoding = 4; lastKnownFileType = sourcecode.c.objc; path = RACSubjectSpec.m; sourceTree = "<group>"; };
		88B76F8C153726B00053EAE2 /* RACTuple.h */ = {isa = PBXFileReference; fileEncoding = 4; lastKnownFileType = sourcecode.c.h; path = RACTuple.h; sourceTree = "<group>"; };
		88B76F8D153726B00053EAE2 /* RACTuple.m */ = {isa = PBXFileReference; fileEncoding = 4; lastKnownFileType = sourcecode.c.objc; path = RACTuple.m; sourceTree = "<group>"; };
		88C5A0231692460A0045EF05 /* RACMulticastConnection.h */ = {isa = PBXFileReference; fileEncoding = 4; lastKnownFileType = sourcecode.c.h; path = RACMulticastConnection.h; sourceTree = "<group>"; };
		88C5A025169246140045EF05 /* RACMulticastConnection.m */ = {isa = PBXFileReference; fileEncoding = 4; lastKnownFileType = sourcecode.c.objc; path = RACMulticastConnection.m; sourceTree = "<group>"; };
		88C5A02816924BFC0045EF05 /* RACMulticastConnectionSpec.m */ = {isa = PBXFileReference; fileEncoding = 4; lastKnownFileType = sourcecode.c.objc; path = RACMulticastConnectionSpec.m; sourceTree = "<group>"; };
		88CDF7BF15000FCE00163A9F /* Cocoa.framework */ = {isa = PBXFileReference; lastKnownFileType = wrapper.framework; name = Cocoa.framework; path = System/Library/Frameworks/Cocoa.framework; sourceTree = SDKROOT; };
		88CDF7C315000FCE00163A9F /* CoreData.framework */ = {isa = PBXFileReference; lastKnownFileType = wrapper.framework; name = CoreData.framework; path = System/Library/Frameworks/CoreData.framework; sourceTree = SDKROOT; };
		88CDF7C415000FCE00163A9F /* Foundation.framework */ = {isa = PBXFileReference; lastKnownFileType = wrapper.framework; name = Foundation.framework; path = System/Library/Frameworks/Foundation.framework; sourceTree = SDKROOT; };
		88CDF7C715000FCE00163A9F /* ReactiveCocoa-Info.plist */ = {isa = PBXFileReference; lastKnownFileType = text.plist; path = "ReactiveCocoa-Info.plist"; sourceTree = "<group>"; };
		88CDF7C915000FCE00163A9F /* en */ = {isa = PBXFileReference; lastKnownFileType = text.plist.strings; name = en; path = en.lproj/InfoPlist.strings; sourceTree = "<group>"; };
		88CDF7CD15000FCE00163A9F /* ReactiveCocoa-Prefix.pch */ = {isa = PBXFileReference; lastKnownFileType = sourcecode.c.h; path = "ReactiveCocoa-Prefix.pch"; sourceTree = "<group>"; };
		88CDF7DC15000FCF00163A9F /* ReactiveCocoaTests.octest */ = {isa = PBXFileReference; explicitFileType = wrapper.cfbundle; includeInIndex = 0; path = ReactiveCocoaTests.octest; sourceTree = BUILT_PRODUCTS_DIR; };
		88CDF7DD15000FCF00163A9F /* SenTestingKit.framework */ = {isa = PBXFileReference; lastKnownFileType = wrapper.framework; name = SenTestingKit.framework; path = Library/Frameworks/SenTestingKit.framework; sourceTree = DEVELOPER_DIR; };
		88CDF7E415000FCF00163A9F /* ReactiveCocoaTests-Info.plist */ = {isa = PBXFileReference; lastKnownFileType = text.plist; path = "ReactiveCocoaTests-Info.plist"; sourceTree = "<group>"; };
		88CDF7E615000FCF00163A9F /* en */ = {isa = PBXFileReference; lastKnownFileType = text.plist.strings; name = en; path = en.lproj/InfoPlist.strings; sourceTree = "<group>"; };
		88CDF7FA150019CA00163A9F /* RACSubscriber.h */ = {isa = PBXFileReference; fileEncoding = 4; lastKnownFileType = sourcecode.c.h; path = RACSubscriber.h; sourceTree = "<group>"; };
		88CDF7FB150019CA00163A9F /* RACSubscriber.m */ = {isa = PBXFileReference; fileEncoding = 4; lastKnownFileType = sourcecode.c.objc; path = RACSubscriber.m; sourceTree = "<group>"; };
		88CDF80415001CA800163A9F /* RACSignal.h */ = {isa = PBXFileReference; lastKnownFileType = sourcecode.c.h; path = RACSignal.h; sourceTree = "<group>"; };
		88CDF82915008BB900163A9F /* NSObject+RACKVOWrapper.m */ = {isa = PBXFileReference; fileEncoding = 4; lastKnownFileType = sourcecode.c.objc; path = "NSObject+RACKVOWrapper.m"; sourceTree = "<group>"; };
		88CDF82C15008C0500163A9F /* NSObject+RACPropertySubscribing.h */ = {isa = PBXFileReference; fileEncoding = 4; lastKnownFileType = sourcecode.c.h; lineEnding = 0; path = "NSObject+RACPropertySubscribing.h"; sourceTree = "<group>"; xcLanguageSpecificationIdentifier = xcode.lang.objcpp; };
		88D4AB3C1510F6C30011494F /* RACReplaySubject.h */ = {isa = PBXFileReference; fileEncoding = 4; lastKnownFileType = sourcecode.c.h; path = RACReplaySubject.h; sourceTree = "<group>"; };
		88D4AB3D1510F6C30011494F /* RACReplaySubject.m */ = {isa = PBXFileReference; fileEncoding = 4; lastKnownFileType = sourcecode.c.objc; lineEnding = 0; path = RACReplaySubject.m; sourceTree = "<group>"; xcLanguageSpecificationIdentifier = xcode.lang.objc; };
		88DA309515071CBA00C19D0F /* RACValueTransformer.h */ = {isa = PBXFileReference; fileEncoding = 4; lastKnownFileType = sourcecode.c.h; path = RACValueTransformer.h; sourceTree = "<group>"; };
		88DA309615071CBA00C19D0F /* RACValueTransformer.m */ = {isa = PBXFileReference; fileEncoding = 4; lastKnownFileType = sourcecode.c.objc; path = RACValueTransformer.m; sourceTree = "<group>"; };
		88E2C6B2153C771C00C7493C /* RACScheduler.h */ = {isa = PBXFileReference; fileEncoding = 4; lastKnownFileType = sourcecode.c.h; path = RACScheduler.h; sourceTree = "<group>"; };
		88E2C6B3153C771C00C7493C /* RACScheduler.m */ = {isa = PBXFileReference; fileEncoding = 4; lastKnownFileType = sourcecode.c.objc; path = RACScheduler.m; sourceTree = "<group>"; };
		88F440AB153DAC820097B4C3 /* libReactiveCocoa-iOS.a */ = {isa = PBXFileReference; explicitFileType = archive.ar; includeInIndex = 0; path = "libReactiveCocoa-iOS.a"; sourceTree = BUILT_PRODUCTS_DIR; };
		88F440D1153DADEA0097B4C3 /* NSObject+RACAppKitBindings.h */ = {isa = PBXFileReference; fileEncoding = 4; lastKnownFileType = sourcecode.c.h; path = "NSObject+RACAppKitBindings.h"; sourceTree = "<group>"; };
		88F440D2153DADEA0097B4C3 /* NSObject+RACAppKitBindings.m */ = {isa = PBXFileReference; fileEncoding = 4; lastKnownFileType = sourcecode.c.objc; path = "NSObject+RACAppKitBindings.m"; sourceTree = "<group>"; };
		88F4425F153DC0450097B4C3 /* UIControl+RACSignalSupport.h */ = {isa = PBXFileReference; fileEncoding = 4; lastKnownFileType = sourcecode.c.h; path = "UIControl+RACSignalSupport.h"; sourceTree = "<group>"; };
		88F44260153DC0450097B4C3 /* UIControl+RACSignalSupport.m */ = {isa = PBXFileReference; fileEncoding = 4; lastKnownFileType = sourcecode.c.objc; path = "UIControl+RACSignalSupport.m"; sourceTree = "<group>"; };
		88F44264153DCAC50097B4C3 /* UITextField+RACSignalSupport.h */ = {isa = PBXFileReference; fileEncoding = 4; lastKnownFileType = sourcecode.c.h; path = "UITextField+RACSignalSupport.h"; sourceTree = "<group>"; };
		88F44265153DCAC50097B4C3 /* UITextField+RACSignalSupport.m */ = {isa = PBXFileReference; fileEncoding = 4; lastKnownFileType = sourcecode.c.objc; path = "UITextField+RACSignalSupport.m"; sourceTree = "<group>"; };
		88F5870515361C170084BD32 /* RACMulticastConnection+Private.h */ = {isa = PBXFileReference; fileEncoding = 4; lastKnownFileType = sourcecode.c.h; lineEnding = 0; path = "RACMulticastConnection+Private.h"; sourceTree = "<group>"; xcLanguageSpecificationIdentifier = xcode.lang.objcpp; };
		88FC735316114F9C00F8A774 /* RACSubscriptingAssignmentTrampoline.h */ = {isa = PBXFileReference; fileEncoding = 4; lastKnownFileType = sourcecode.c.h; path = RACSubscriptingAssignmentTrampoline.h; sourceTree = "<group>"; };
		88FC735416114F9C00F8A774 /* RACSubscriptingAssignmentTrampoline.m */ = {isa = PBXFileReference; fileEncoding = 4; lastKnownFileType = sourcecode.c.objc; path = RACSubscriptingAssignmentTrampoline.m; sourceTree = "<group>"; };
		88FC735A16114FFB00F8A774 /* RACSubscriptingAssignmentTrampolineSpec.m */ = {isa = PBXFileReference; fileEncoding = 4; lastKnownFileType = sourcecode.c.objc; path = RACSubscriptingAssignmentTrampolineSpec.m; sourceTree = "<group>"; };
		A1FCC27215666AA3008C9686 /* UITextView+RACSignalSupport.h */ = {isa = PBXFileReference; fileEncoding = 4; lastKnownFileType = sourcecode.c.h; path = "UITextView+RACSignalSupport.h"; sourceTree = "<group>"; };
		A1FCC27315666AA3008C9686 /* UITextView+RACSignalSupport.m */ = {isa = PBXFileReference; fileEncoding = 4; lastKnownFileType = sourcecode.c.objc; path = "UITextView+RACSignalSupport.m"; sourceTree = "<group>"; };
		A1FCC370156754A7008C9686 /* RACObjCRuntime.h */ = {isa = PBXFileReference; fileEncoding = 4; lastKnownFileType = sourcecode.c.h; path = RACObjCRuntime.h; sourceTree = "<group>"; };
		A1FCC371156754A7008C9686 /* RACObjCRuntime.m */ = {isa = PBXFileReference; fileEncoding = 4; lastKnownFileType = sourcecode.c.objc; path = RACObjCRuntime.m; sourceTree = "<group>"; };
		A1FCC3761567DED0008C9686 /* RACDelegateProxy.h */ = {isa = PBXFileReference; fileEncoding = 4; lastKnownFileType = sourcecode.c.h; path = RACDelegateProxy.h; sourceTree = "<group>"; };
		A1FCC3771567DED0008C9686 /* RACDelegateProxy.m */ = {isa = PBXFileReference; fileEncoding = 4; lastKnownFileType = sourcecode.c.objc; path = RACDelegateProxy.m; sourceTree = "<group>"; };
		AC65FD51176DECB1005ED22B /* UIAlertViewRACSupportSpec.m */ = {isa = PBXFileReference; fileEncoding = 4; lastKnownFileType = sourcecode.c.objc; path = UIAlertViewRACSupportSpec.m; sourceTree = "<group>"; };
		ACB0EAF11797DDD400942FFC /* UIAlertView+RACSignalSupport.m */ = {isa = PBXFileReference; fileEncoding = 4; lastKnownFileType = sourcecode.c.objc; path = "UIAlertView+RACSignalSupport.m"; sourceTree = "<group>"; };
		ACB0EAF21797DDD400942FFC /* UIAlertView+RACSignalSupport.h */ = {isa = PBXFileReference; fileEncoding = 4; lastKnownFileType = sourcecode.c.h; path = "UIAlertView+RACSignalSupport.h"; sourceTree = "<group>"; };
		D011F9CF1782AFD400EE7E38 /* NSObjectRACAppKitBindingsSpec.m */ = {isa = PBXFileReference; fileEncoding = 4; lastKnownFileType = sourcecode.c.objc; path = NSObjectRACAppKitBindingsSpec.m; sourceTree = "<group>"; };
		D01DB9AE166819B9003E8F7F /* ReactiveCocoaTests-Prefix.pch */ = {isa = PBXFileReference; fileEncoding = 4; lastKnownFileType = sourcecode.c.h; path = "ReactiveCocoaTests-Prefix.pch"; sourceTree = "<group>"; };
		D02221611678910900DBD031 /* RACTupleSpec.m */ = {isa = PBXFileReference; fileEncoding = 4; lastKnownFileType = sourcecode.c.objc; path = RACTupleSpec.m; sourceTree = "<group>"; };
		D02538A115E2D7FB005BACB8 /* RACBacktrace.h */ = {isa = PBXFileReference; lastKnownFileType = sourcecode.c.h; path = RACBacktrace.h; sourceTree = "<group>"; };
<<<<<<< HEAD
		D028DB85179E616700D1042F /* UITableViewCell+RACSignalSupport.h */ = {isa = PBXFileReference; fileEncoding = 4; lastKnownFileType = sourcecode.c.h; path = "UITableViewCell+RACSignalSupport.h"; sourceTree = "<group>"; };
		D028DB86179E616700D1042F /* UITableViewCell+RACSignalSupport.m */ = {isa = PBXFileReference; fileEncoding = 4; lastKnownFileType = sourcecode.c.objc; path = "UITableViewCell+RACSignalSupport.m"; sourceTree = "<group>"; };
=======
		D028DB72179E53CB00D1042F /* RACSerialDisposable.h */ = {isa = PBXFileReference; fileEncoding = 4; lastKnownFileType = sourcecode.c.h; path = RACSerialDisposable.h; sourceTree = "<group>"; };
		D028DB73179E53CB00D1042F /* RACSerialDisposable.m */ = {isa = PBXFileReference; fileEncoding = 4; lastKnownFileType = sourcecode.c.objc; path = RACSerialDisposable.m; sourceTree = "<group>"; };
		D028DB7C179E591E00D1042F /* RACSerialDisposableSpec.m */ = {isa = PBXFileReference; fileEncoding = 4; lastKnownFileType = sourcecode.c.objc; path = RACSerialDisposableSpec.m; sourceTree = "<group>"; };
>>>>>>> d91a53a9
		D0307EDB1731AAE100D83211 /* RACTupleSequence.h */ = {isa = PBXFileReference; fileEncoding = 4; lastKnownFileType = sourcecode.c.h; path = RACTupleSequence.h; sourceTree = "<group>"; };
		D0307EDC1731AAE100D83211 /* RACTupleSequence.m */ = {isa = PBXFileReference; fileEncoding = 4; lastKnownFileType = sourcecode.c.objc; path = RACTupleSequence.m; sourceTree = "<group>"; };
		D041376815D2281C004BBF80 /* RACKVOWrapperSpec.m */ = {isa = PBXFileReference; fileEncoding = 4; lastKnownFileType = sourcecode.c.objc; path = RACKVOWrapperSpec.m; sourceTree = "<group>"; };
		D0487AB1164314430085D890 /* RACStreamExamples.h */ = {isa = PBXFileReference; fileEncoding = 4; lastKnownFileType = sourcecode.c.h; path = RACStreamExamples.h; sourceTree = "<group>"; };
		D0487AB2164314430085D890 /* RACStreamExamples.m */ = {isa = PBXFileReference; fileEncoding = 4; lastKnownFileType = sourcecode.c.objc; path = RACStreamExamples.m; sourceTree = "<group>"; };
		D05F9D3317984EC000FD7982 /* EXTRuntimeExtensions.h */ = {isa = PBXFileReference; fileEncoding = 4; lastKnownFileType = sourcecode.c.h; path = EXTRuntimeExtensions.h; sourceTree = "<group>"; };
		D05F9D3417984EC000FD7982 /* EXTRuntimeExtensions.m */ = {isa = PBXFileReference; fileEncoding = 4; lastKnownFileType = sourcecode.c.objc; path = EXTRuntimeExtensions.m; sourceTree = "<group>"; };
		D066C795176D262500C242D2 /* UIControlRACSupportSpec.m */ = {isa = PBXFileReference; fileEncoding = 4; lastKnownFileType = sourcecode.c.objc; path = UIControlRACSupportSpec.m; sourceTree = "<group>"; };
		D066C79B176D263D00C242D2 /* RACTestUIButton.h */ = {isa = PBXFileReference; fileEncoding = 4; lastKnownFileType = sourcecode.c.h; path = RACTestUIButton.h; sourceTree = "<group>"; };
		D066C79C176D263D00C242D2 /* RACTestUIButton.m */ = {isa = PBXFileReference; fileEncoding = 4; lastKnownFileType = sourcecode.c.objc; path = RACTestUIButton.m; sourceTree = "<group>"; };
		D0700F4B1672994D00D7CD30 /* NSNotificationCenterRACSupportSpec.m */ = {isa = PBXFileReference; fileEncoding = 4; lastKnownFileType = sourcecode.c.objc; path = NSNotificationCenterRACSupportSpec.m; sourceTree = "<group>"; };
		D077A16B169B740200057BB1 /* RACEvent.h */ = {isa = PBXFileReference; fileEncoding = 4; lastKnownFileType = sourcecode.c.h; path = RACEvent.h; sourceTree = "<group>"; };
		D077A16C169B740200057BB1 /* RACEvent.m */ = {isa = PBXFileReference; fileEncoding = 4; lastKnownFileType = sourcecode.c.objc; path = RACEvent.m; sourceTree = "<group>"; };
		D077A171169B79A900057BB1 /* RACEventSpec.m */ = {isa = PBXFileReference; fileEncoding = 4; lastKnownFileType = sourcecode.c.objc; path = RACEventSpec.m; sourceTree = "<group>"; };
		D07CD7141731BA3900DE2394 /* RACUnarySequence.h */ = {isa = PBXFileReference; fileEncoding = 4; lastKnownFileType = sourcecode.c.h; path = RACUnarySequence.h; sourceTree = "<group>"; };
		D07CD7151731BA3900DE2394 /* RACUnarySequence.m */ = {isa = PBXFileReference; fileEncoding = 4; lastKnownFileType = sourcecode.c.objc; path = RACUnarySequence.m; sourceTree = "<group>"; };
		D07E9489179DD21E00A6F609 /* RACStream+Private.h */ = {isa = PBXFileReference; lastKnownFileType = sourcecode.c.h; path = "RACStream+Private.h"; sourceTree = "<group>"; };
		D0870C6E16884A0600D0E11D /* RACBacktraceSpec.m */ = {isa = PBXFileReference; fileEncoding = 4; lastKnownFileType = sourcecode.c.objc; path = RACBacktraceSpec.m; sourceTree = "<group>"; };
		D094E44517775AF200906BF7 /* EXTKeyPathCoding.h */ = {isa = PBXFileReference; fileEncoding = 4; lastKnownFileType = sourcecode.c.h; path = EXTKeyPathCoding.h; sourceTree = "<group>"; };
		D094E44617775AF200906BF7 /* EXTScope.h */ = {isa = PBXFileReference; fileEncoding = 4; lastKnownFileType = sourcecode.c.h; path = EXTScope.h; sourceTree = "<group>"; };
		D094E44817775AF200906BF7 /* metamacros.h */ = {isa = PBXFileReference; fileEncoding = 4; lastKnownFileType = sourcecode.c.h; path = metamacros.h; sourceTree = "<group>"; };
		D094E45317775B1000906BF7 /* Common.xcconfig */ = {isa = PBXFileReference; lastKnownFileType = text.xcconfig; path = Common.xcconfig; sourceTree = "<group>"; };
		D094E45517775B1000906BF7 /* Debug.xcconfig */ = {isa = PBXFileReference; lastKnownFileType = text.xcconfig; path = Debug.xcconfig; sourceTree = "<group>"; };
		D094E45617775B1000906BF7 /* Profile.xcconfig */ = {isa = PBXFileReference; lastKnownFileType = text.xcconfig; path = Profile.xcconfig; sourceTree = "<group>"; };
		D094E45717775B1000906BF7 /* Release.xcconfig */ = {isa = PBXFileReference; lastKnownFileType = text.xcconfig; path = Release.xcconfig; sourceTree = "<group>"; };
		D094E45817775B1000906BF7 /* Test.xcconfig */ = {isa = PBXFileReference; lastKnownFileType = text.xcconfig; path = Test.xcconfig; sourceTree = "<group>"; };
		D094E45A17775B1000906BF7 /* Application.xcconfig */ = {isa = PBXFileReference; lastKnownFileType = text.xcconfig; path = Application.xcconfig; sourceTree = "<group>"; };
		D094E45B17775B1000906BF7 /* StaticLibrary.xcconfig */ = {isa = PBXFileReference; lastKnownFileType = text.xcconfig; path = StaticLibrary.xcconfig; sourceTree = "<group>"; };
		D094E45D17775B1000906BF7 /* iOS-Application.xcconfig */ = {isa = PBXFileReference; lastKnownFileType = text.xcconfig; path = "iOS-Application.xcconfig"; sourceTree = "<group>"; };
		D094E45E17775B1000906BF7 /* iOS-Base.xcconfig */ = {isa = PBXFileReference; lastKnownFileType = text.xcconfig; path = "iOS-Base.xcconfig"; sourceTree = "<group>"; };
		D094E45F17775B1000906BF7 /* iOS-StaticLibrary.xcconfig */ = {isa = PBXFileReference; lastKnownFileType = text.xcconfig; path = "iOS-StaticLibrary.xcconfig"; sourceTree = "<group>"; };
		D094E46117775B1000906BF7 /* Mac-Application.xcconfig */ = {isa = PBXFileReference; lastKnownFileType = text.xcconfig; path = "Mac-Application.xcconfig"; sourceTree = "<group>"; };
		D094E46217775B1000906BF7 /* Mac-Base.xcconfig */ = {isa = PBXFileReference; lastKnownFileType = text.xcconfig; path = "Mac-Base.xcconfig"; sourceTree = "<group>"; };
		D094E46317775B1000906BF7 /* Mac-DynamicLibrary.xcconfig */ = {isa = PBXFileReference; lastKnownFileType = text.xcconfig; path = "Mac-DynamicLibrary.xcconfig"; sourceTree = "<group>"; };
		D094E46417775B1000906BF7 /* Mac-Framework.xcconfig */ = {isa = PBXFileReference; lastKnownFileType = text.xcconfig; path = "Mac-Framework.xcconfig"; sourceTree = "<group>"; };
		D094E46517775B1000906BF7 /* Mac-StaticLibrary.xcconfig */ = {isa = PBXFileReference; lastKnownFileType = text.xcconfig; path = "Mac-StaticLibrary.xcconfig"; sourceTree = "<group>"; };
		D094E46617775B1000906BF7 /* README.md */ = {isa = PBXFileReference; lastKnownFileType = text; path = README.md; sourceTree = "<group>"; };
		D0A0B01316EAA3D100C47593 /* NSText+RACSignalSupport.h */ = {isa = PBXFileReference; fileEncoding = 4; lastKnownFileType = sourcecode.c.h; path = "NSText+RACSignalSupport.h"; sourceTree = "<group>"; };
		D0A0B01416EAA3D100C47593 /* NSText+RACSignalSupport.m */ = {isa = PBXFileReference; fileEncoding = 4; lastKnownFileType = sourcecode.c.objc; path = "NSText+RACSignalSupport.m"; sourceTree = "<group>"; };
		D0A0B01716EAA5CC00C47593 /* NSTextRACSupportSpec.m */ = {isa = PBXFileReference; fileEncoding = 4; lastKnownFileType = sourcecode.c.objc; path = NSTextRACSupportSpec.m; sourceTree = "<group>"; };
		D0A0B03916EAA9AC00C47593 /* NSControl+RACTextSignalSupport.h */ = {isa = PBXFileReference; fileEncoding = 4; lastKnownFileType = sourcecode.c.h; path = "NSControl+RACTextSignalSupport.h"; sourceTree = "<group>"; };
		D0A0B03A16EAA9AC00C47593 /* NSControl+RACTextSignalSupport.m */ = {isa = PBXFileReference; fileEncoding = 4; lastKnownFileType = sourcecode.c.objc; path = "NSControl+RACTextSignalSupport.m"; sourceTree = "<group>"; };
		D0A0E225176A84DA007273ED /* RACDisposableSpec.m */ = {isa = PBXFileReference; fileEncoding = 4; lastKnownFileType = sourcecode.c.objc; path = RACDisposableSpec.m; sourceTree = "<group>"; };
		D0A0E22C176A8CD6007273ED /* RACPassthroughSubscriber.h */ = {isa = PBXFileReference; fileEncoding = 4; lastKnownFileType = sourcecode.c.h; path = RACPassthroughSubscriber.h; sourceTree = "<group>"; };
		D0A0E22D176A8CD6007273ED /* RACPassthroughSubscriber.m */ = {isa = PBXFileReference; fileEncoding = 4; lastKnownFileType = sourcecode.c.objc; path = RACPassthroughSubscriber.m; sourceTree = "<group>"; };
		D0C55CD817758A73008CDDCA /* UITextFieldRACSupportSpec.m */ = {isa = PBXFileReference; fileEncoding = 4; lastKnownFileType = sourcecode.c.objc; path = UITextFieldRACSupportSpec.m; sourceTree = "<group>"; };
		D0C55CDE17758C2A008CDDCA /* UITextViewRACSupportSpec.m */ = {isa = PBXFileReference; fileEncoding = 4; lastKnownFileType = sourcecode.c.objc; path = UITextViewRACSupportSpec.m; sourceTree = "<group>"; };
		D0C55CE117759559008CDDCA /* RACDelegateProxySpec.m */ = {isa = PBXFileReference; fileEncoding = 4; lastKnownFileType = sourcecode.c.objc; path = RACDelegateProxySpec.m; sourceTree = "<group>"; };
		D0C70EC416659333005AAD03 /* RACSubscriberExamples.h */ = {isa = PBXFileReference; fileEncoding = 4; lastKnownFileType = sourcecode.c.h; path = RACSubscriberExamples.h; sourceTree = "<group>"; };
		D0C70EC516659333005AAD03 /* RACSubscriberExamples.m */ = {isa = PBXFileReference; fileEncoding = 4; lastKnownFileType = sourcecode.c.objc; path = RACSubscriberExamples.m; sourceTree = "<group>"; };
		D0C70EC7166595AD005AAD03 /* RACSubscriberSpec.m */ = {isa = PBXFileReference; fileEncoding = 4; lastKnownFileType = sourcecode.c.objc; path = RACSubscriberSpec.m; sourceTree = "<group>"; };
		D0C70F8F164337A2007027B4 /* RACSequenceAdditionsSpec.m */ = {isa = PBXFileReference; fileEncoding = 4; lastKnownFileType = sourcecode.c.objc; path = RACSequenceAdditionsSpec.m; sourceTree = "<group>"; };
		D0C70F91164337E3007027B4 /* RACSequenceExamples.h */ = {isa = PBXFileReference; fileEncoding = 4; lastKnownFileType = sourcecode.c.h; path = RACSequenceExamples.h; sourceTree = "<group>"; };
		D0C70F92164337E3007027B4 /* RACSequenceExamples.m */ = {isa = PBXFileReference; fileEncoding = 4; lastKnownFileType = sourcecode.c.objc; path = RACSequenceExamples.m; sourceTree = "<group>"; };
		D0D243B51741FA0E004359C6 /* NSObject+RACDescription.h */ = {isa = PBXFileReference; lastKnownFileType = sourcecode.c.h; path = "NSObject+RACDescription.h"; sourceTree = "<group>"; };
		D0D243B61741FA0E004359C6 /* NSObject+RACDescription.m */ = {isa = PBXFileReference; lastKnownFileType = sourcecode.c.objc; path = "NSObject+RACDescription.m"; sourceTree = "<group>"; };
		D0D486FF1642550100DD7605 /* RACStream.h */ = {isa = PBXFileReference; fileEncoding = 4; lastKnownFileType = sourcecode.c.h; path = RACStream.h; sourceTree = "<group>"; };
		D0D487001642550100DD7605 /* RACStream.m */ = {isa = PBXFileReference; fileEncoding = 4; lastKnownFileType = sourcecode.c.objc; path = RACStream.m; sourceTree = "<group>"; };
		D0D487051642651400DD7605 /* RACSequenceSpec.m */ = {isa = PBXFileReference; fileEncoding = 4; lastKnownFileType = sourcecode.c.objc; path = RACSequenceSpec.m; sourceTree = "<group>"; };
		D0D910CC15F915BD00AD2DDA /* RACSignal+Operations.h */ = {isa = PBXFileReference; fileEncoding = 4; lastKnownFileType = sourcecode.c.h; path = "RACSignal+Operations.h"; sourceTree = "<group>"; };
		D0D910CD15F915BD00AD2DDA /* RACSignal+Operations.m */ = {isa = PBXFileReference; fileEncoding = 4; lastKnownFileType = sourcecode.c.objc; path = "RACSignal+Operations.m"; sourceTree = "<group>"; };
		D0DFBCCD15DD6D40009DADB3 /* RACBacktrace.m */ = {isa = PBXFileReference; fileEncoding = 4; lastKnownFileType = sourcecode.c.objc; path = RACBacktrace.m; sourceTree = "<group>"; };
		D0E967571641EF9C00FCFF06 /* NSArray+RACSequenceAdditions.h */ = {isa = PBXFileReference; fileEncoding = 4; lastKnownFileType = sourcecode.c.h; path = "NSArray+RACSequenceAdditions.h"; sourceTree = "<group>"; };
		D0E967581641EF9C00FCFF06 /* NSArray+RACSequenceAdditions.m */ = {isa = PBXFileReference; fileEncoding = 4; lastKnownFileType = sourcecode.c.objc; path = "NSArray+RACSequenceAdditions.m"; sourceTree = "<group>"; };
		D0E967591641EF9C00FCFF06 /* NSDictionary+RACSequenceAdditions.h */ = {isa = PBXFileReference; fileEncoding = 4; lastKnownFileType = sourcecode.c.h; path = "NSDictionary+RACSequenceAdditions.h"; sourceTree = "<group>"; };
		D0E9675A1641EF9C00FCFF06 /* NSDictionary+RACSequenceAdditions.m */ = {isa = PBXFileReference; fileEncoding = 4; lastKnownFileType = sourcecode.c.objc; path = "NSDictionary+RACSequenceAdditions.m"; sourceTree = "<group>"; };
		D0E9675B1641EF9C00FCFF06 /* NSOrderedSet+RACSequenceAdditions.h */ = {isa = PBXFileReference; fileEncoding = 4; lastKnownFileType = sourcecode.c.h; path = "NSOrderedSet+RACSequenceAdditions.h"; sourceTree = "<group>"; };
		D0E9675C1641EF9C00FCFF06 /* NSOrderedSet+RACSequenceAdditions.m */ = {isa = PBXFileReference; fileEncoding = 4; lastKnownFileType = sourcecode.c.objc; path = "NSOrderedSet+RACSequenceAdditions.m"; sourceTree = "<group>"; };
		D0E9675D1641EF9C00FCFF06 /* NSSet+RACSequenceAdditions.h */ = {isa = PBXFileReference; fileEncoding = 4; lastKnownFileType = sourcecode.c.h; path = "NSSet+RACSequenceAdditions.h"; sourceTree = "<group>"; };
		D0E9675E1641EF9C00FCFF06 /* NSSet+RACSequenceAdditions.m */ = {isa = PBXFileReference; fileEncoding = 4; lastKnownFileType = sourcecode.c.objc; path = "NSSet+RACSequenceAdditions.m"; sourceTree = "<group>"; };
		D0E9675F1641EF9C00FCFF06 /* NSString+RACSequenceAdditions.h */ = {isa = PBXFileReference; fileEncoding = 4; lastKnownFileType = sourcecode.c.h; path = "NSString+RACSequenceAdditions.h"; sourceTree = "<group>"; };
		D0E967601641EF9C00FCFF06 /* NSString+RACSequenceAdditions.m */ = {isa = PBXFileReference; fileEncoding = 4; lastKnownFileType = sourcecode.c.objc; path = "NSString+RACSequenceAdditions.m"; sourceTree = "<group>"; };
		D0E967611641EF9C00FCFF06 /* RACArraySequence.h */ = {isa = PBXFileReference; fileEncoding = 4; lastKnownFileType = sourcecode.c.h; path = RACArraySequence.h; sourceTree = "<group>"; };
		D0E967621641EF9C00FCFF06 /* RACArraySequence.m */ = {isa = PBXFileReference; fileEncoding = 4; lastKnownFileType = sourcecode.c.objc; path = RACArraySequence.m; sourceTree = "<group>"; };
		D0E967631641EF9C00FCFF06 /* RACDynamicSequence.h */ = {isa = PBXFileReference; fileEncoding = 4; lastKnownFileType = sourcecode.c.h; path = RACDynamicSequence.h; sourceTree = "<group>"; };
		D0E967641641EF9C00FCFF06 /* RACDynamicSequence.m */ = {isa = PBXFileReference; fileEncoding = 4; lastKnownFileType = sourcecode.c.objc; path = RACDynamicSequence.m; sourceTree = "<group>"; };
		D0E967651641EF9C00FCFF06 /* RACEmptySequence.h */ = {isa = PBXFileReference; fileEncoding = 4; lastKnownFileType = sourcecode.c.h; path = RACEmptySequence.h; sourceTree = "<group>"; };
		D0E967661641EF9C00FCFF06 /* RACEmptySequence.m */ = {isa = PBXFileReference; fileEncoding = 4; lastKnownFileType = sourcecode.c.objc; path = RACEmptySequence.m; sourceTree = "<group>"; };
		D0E967671641EF9C00FCFF06 /* RACSequence.h */ = {isa = PBXFileReference; fileEncoding = 4; lastKnownFileType = sourcecode.c.h; lineEnding = 0; path = RACSequence.h; sourceTree = "<group>"; xcLanguageSpecificationIdentifier = xcode.lang.objcpp; };
		D0E967681641EF9C00FCFF06 /* RACSequence.m */ = {isa = PBXFileReference; fileEncoding = 4; lastKnownFileType = sourcecode.c.objc; path = RACSequence.m; sourceTree = "<group>"; };
		D0E967691641EF9C00FCFF06 /* RACStringSequence.h */ = {isa = PBXFileReference; fileEncoding = 4; lastKnownFileType = sourcecode.c.h; path = RACStringSequence.h; sourceTree = "<group>"; };
		D0E9676A1641EF9C00FCFF06 /* RACStringSequence.m */ = {isa = PBXFileReference; fileEncoding = 4; lastKnownFileType = sourcecode.c.objc; path = RACStringSequence.m; sourceTree = "<group>"; };
		D0EDE76516968AB10072A780 /* RACPropertySignalExamples.h */ = {isa = PBXFileReference; fileEncoding = 4; lastKnownFileType = sourcecode.c.h; path = RACPropertySignalExamples.h; sourceTree = "<group>"; };
		D0EDE76616968AB10072A780 /* RACPropertySignalExamples.m */ = {isa = PBXFileReference; fileEncoding = 4; lastKnownFileType = sourcecode.c.objc; path = RACPropertySignalExamples.m; sourceTree = "<group>"; };
		D0EE2849164D906B006954A4 /* RACSignalSequence.h */ = {isa = PBXFileReference; fileEncoding = 4; lastKnownFileType = sourcecode.c.h; path = RACSignalSequence.h; sourceTree = "<group>"; };
		D0EE284A164D906B006954A4 /* RACSignalSequence.m */ = {isa = PBXFileReference; fileEncoding = 4; lastKnownFileType = sourcecode.c.objc; path = RACSignalSequence.m; sourceTree = "<group>"; };
		D0F117CB179F0B97006CE68F /* UITableViewCellRACSupportSpec.m */ = {isa = PBXFileReference; fileEncoding = 4; lastKnownFileType = sourcecode.c.objc; path = UITableViewCellRACSupportSpec.m; sourceTree = "<group>"; };
		D0FAEC02176AEEE600D3C1A7 /* RACSubscriber+Private.h */ = {isa = PBXFileReference; lastKnownFileType = sourcecode.c.h; path = "RACSubscriber+Private.h"; sourceTree = "<group>"; };
/* End PBXFileReference section */

/* Begin PBXFrameworksBuildPhase section */
		1860F40F177C91B500C7B3C9 /* Frameworks */ = {
			isa = PBXFrameworksBuildPhase;
			buildActionMask = 2147483647;
			files = (
				D0F117C8179F0A95006CE68F /* libReactiveCocoa-iOS.a in Frameworks */,
				1860F414177C91B500C7B3C9 /* UIKit.framework in Frameworks */,
				1860F416177C91B500C7B3C9 /* Foundation.framework in Frameworks */,
				1860F418177C91B500C7B3C9 /* CoreGraphics.framework in Frameworks */,
			);
			runOnlyForDeploymentPostprocessing = 0;
		};
		1860F42C177C91B500C7B3C9 /* Frameworks */ = {
			isa = PBXFrameworksBuildPhase;
			buildActionMask = 2147483647;
			files = (
				D004BC9D177E1D5900A5B8C5 /* libExpecta-iOS.a in Frameworks */,
				D004BC9E177E1D5900A5B8C5 /* libSpecta-iOS.a in Frameworks */,
				1860F432177C91B500C7B3C9 /* SenTestingKit.framework in Frameworks */,
				1860F433177C91B500C7B3C9 /* UIKit.framework in Frameworks */,
				1860F434177C91B500C7B3C9 /* Foundation.framework in Frameworks */,
			);
			runOnlyForDeploymentPostprocessing = 0;
		};
		5FAF521F174D4C2000CAC810 /* Frameworks */ = {
			isa = PBXFrameworksBuildPhase;
			buildActionMask = 2147483647;
			files = (
				5FD7DC7C174F9EEB008710B4 /* UIKit.framework in Frameworks */,
				5FAF5289174E9CD300CAC810 /* CoreGraphics.framework in Frameworks */,
				5FAF5265174D500D00CAC810 /* libReactiveCocoa-iOS.a in Frameworks */,
				5FAF5264174D500900CAC810 /* libSpecta-iOS.a in Frameworks */,
				5FAF5263174D500400CAC810 /* libExpecta-iOS.a in Frameworks */,
				5FAF5224174D4C2000CAC810 /* SenTestingKit.framework in Frameworks */,
			);
			runOnlyForDeploymentPostprocessing = 0;
		};
		88037F7F15056328001A5B19 /* Frameworks */ = {
			isa = PBXFrameworksBuildPhase;
			buildActionMask = 2147483647;
			files = (
				88037F8415056328001A5B19 /* Cocoa.framework in Frameworks */,
				5FD7DC79174F9EAE008710B4 /* Foundation.framework in Frameworks */,
			);
			runOnlyForDeploymentPostprocessing = 0;
		};
		88CDF7D815000FCF00163A9F /* Frameworks */ = {
			isa = PBXFrameworksBuildPhase;
			buildActionMask = 2147483647;
			files = (
				8803807115056B22001A5B19 /* libExpecta.a in Frameworks */,
				8803807215056B22001A5B19 /* libSpecta.a in Frameworks */,
				88037FD9150564D9001A5B19 /* ReactiveCocoa.framework in Frameworks */,
				88CDF7DE15000FCF00163A9F /* SenTestingKit.framework in Frameworks */,
				88CDF7DF15000FCF00163A9F /* Cocoa.framework in Frameworks */,
			);
			runOnlyForDeploymentPostprocessing = 0;
		};
		88F440A8153DAC820097B4C3 /* Frameworks */ = {
			isa = PBXFrameworksBuildPhase;
			buildActionMask = 2147483647;
			files = (
				5FD7DC7A174F9EAF008710B4 /* Foundation.framework in Frameworks */,
				5FD7DC7F174F9FC8008710B4 /* UIKit.framework in Frameworks */,
			);
			runOnlyForDeploymentPostprocessing = 0;
		};
/* End PBXFrameworksBuildPhase section */

/* Begin PBXGroup section */
		1860F419177C91B500C7B3C9 /* UIKitTestHost */ = {
			isa = PBXGroup;
			children = (
				1860F422177C91B500C7B3C9 /* RACAppDelegate.h */,
				1860F423177C91B500C7B3C9 /* RACAppDelegate.m */,
				1860F41A177C91B500C7B3C9 /* Supporting Files */,
			);
			path = UIKitTestHost;
			sourceTree = "<group>";
		};
		1860F41A177C91B500C7B3C9 /* Supporting Files */ = {
			isa = PBXGroup;
			children = (
				1860F41B177C91B500C7B3C9 /* ReactiveCocoa-iOS-UIKitTestHost-Info.plist */,
				1860F41C177C91B500C7B3C9 /* InfoPlist.strings */,
				1860F41F177C91B500C7B3C9 /* main.m */,
				1860F421177C91B500C7B3C9 /* ReactiveCocoa-iOS-UIKitTestHost-Prefix.pch */,
				1860F425177C91B500C7B3C9 /* Default.png */,
				1860F427177C91B500C7B3C9 /* Default@2x.png */,
				1860F429177C91B500C7B3C9 /* Default-568h@2x.png */,
			);
			name = "Supporting Files";
			sourceTree = "<group>";
		};
		1860F437177C91B500C7B3C9 /* UIKitTests */ = {
			isa = PBXGroup;
			children = (
				D0F117CB179F0B97006CE68F /* UITableViewCellRACSupportSpec.m */,
				D0C55CD817758A73008CDDCA /* UITextFieldRACSupportSpec.m */,
				D0C55CDE17758C2A008CDDCA /* UITextViewRACSupportSpec.m */,
			);
			path = UIKitTests;
			sourceTree = "<group>";
		};
		1860F438177C91B500C7B3C9 /* Supporting Files */ = {
			isa = PBXGroup;
			children = (
				1860F455177C96B200C7B3C9 /* ReactiveCocoa-iOS-UIKitTestHostTests-Info.plist */,
				1860F457177C972E00C7B3C9 /* ReactiveCocoa-iOS-UIKitTest-Prefix.pch */,
				1860F43A177C91B500C7B3C9 /* InfoPlist.strings */,
			);
			name = "Supporting Files";
			path = UIKitTestHost;
			sourceTree = "<group>";
		};
		1860F44E177C949A00C7B3C9 /* UIKit */ = {
			isa = PBXGroup;
			children = (
				1860F437177C91B500C7B3C9 /* UIKitTests */,
				1860F419177C91B500C7B3C9 /* UIKitTestHost */,
				1860F438177C91B500C7B3C9 /* Supporting Files */,
			);
			path = UIKit;
			sourceTree = "<group>";
		};
		5FAF525F174D4D6100CAC810 /* OS X */ = {
			isa = PBXGroup;
			children = (
				884848B515F658B800B11BD0 /* NSControlRACSupportSpec.m */,
				D011F9CF1782AFD400EE7E38 /* NSObjectRACAppKitBindingsSpec.m */,
				D0A0B01716EAA5CC00C47593 /* NSTextRACSupportSpec.m */,
			);
			name = "OS X";
			sourceTree = "<group>";
		};
		5FAF5260174D4D7100CAC810 /* iOS */ = {
			isa = PBXGroup;
			children = (
				1860F44E177C949A00C7B3C9 /* UIKit */,
				D0C55CE117759559008CDDCA /* RACDelegateProxySpec.m */,
				D066C79B176D263D00C242D2 /* RACTestUIButton.h */,
				D066C79C176D263D00C242D2 /* RACTestUIButton.m */,
				AC65FD51176DECB1005ED22B /* UIAlertViewRACSupportSpec.m */,
				5FAF5261174D4D8E00CAC810 /* UIBarButtonItemRACSupportSpec.m */,
				5EE9A79A1760D88500EAF5A2 /* UIButtonRACSupportSpec.m */,
				D066C795176D262500C242D2 /* UIControlRACSupportSpec.m */,
			);
			name = iOS;
			sourceTree = "<group>";
		};
		8803804915056ACA001A5B19 /* Products */ = {
			isa = PBXGroup;
			children = (
				8803805315056ACB001A5B19 /* libExpecta.a */,
				8803805515056ACB001A5B19 /* libExpecta-iOS.a */,
				8803805715056ACB001A5B19 /* ExpectaTests.octest */,
				8803805915056ACB001A5B19 /* Expecta-iOSTests.octest */,
			);
			name = Products;
			sourceTree = "<group>";
		};
		8803805C15056AD7001A5B19 /* Products */ = {
			isa = PBXGroup;
			children = (
				8803806615056AD7001A5B19 /* libSpecta.a */,
				8803806815056AD7001A5B19 /* libSpecta-iOS.a */,
				8803806A15056AD7001A5B19 /* SpectaTests.octest */,
				8803806C15056AD7001A5B19 /* Specta-iOSTests.octest */,
			);
			name = Products;
			sourceTree = "<group>";
		};
		88442C8616090BF800636B49 /* RACExtensions */ = {
			isa = PBXGroup;
			children = (
				88442C8716090C1500636B49 /* NSData+RACSupport.h */,
				88442C8816090C1500636B49 /* NSData+RACSupport.m */,
				88442C8916090C1500636B49 /* NSFileHandle+RACSupport.h */,
				88442C8A16090C1500636B49 /* NSFileHandle+RACSupport.m */,
				88442C8B16090C1500636B49 /* NSNotificationCenter+RACSupport.h */,
				88442C8C16090C1500636B49 /* NSNotificationCenter+RACSupport.m */,
				88442C8D16090C1500636B49 /* NSString+RACSupport.h */,
				88442C8E16090C1500636B49 /* NSString+RACSupport.m */,
			);
			name = RACExtensions;
			sourceTree = "<group>";
		};
		88977C5915129AB200A09EC5 /* KVO + Bindings */ = {
			isa = PBXGroup;
			children = (
				5F24476F167E5EDE0062180C /* RACPropertySubject.h */,
				5F7EFEDA16919A1A0037E500 /* RACPropertySubject+Private.h */,
				5F244770167E5EDE0062180C /* RACPropertySubject.m */,
				5F6FE8511692568A00A8D7A6 /* RACBinding.h */,
				5F6FE8571692572600A8D7A6 /* RACBinding+Private.h */,
				5F6FE8521692568A00A8D7A6 /* RACBinding.m */,
				5F45A883168CFA3E00B58A2B /* RACObservablePropertySubject.h */,
				5F45A884168CFA3E00B58A2B /* RACObservablePropertySubject.m */,
				8857BB81152A27A9009804CC /* NSObject+RACKVOWrapper.h */,
				88CDF82915008BB900163A9F /* NSObject+RACKVOWrapper.m */,
				5FDC35011736F54600792E52 /* NSString+RACKeyPathUtilities.h */,
				5FDC35021736F54700792E52 /* NSString+RACKeyPathUtilities.m */,
				8837EA1416A5A33300FC3CDF /* RACKVOTrampoline.h */,
				8837EA1516A5A33300FC3CDF /* RACKVOTrampoline.m */,
				88CDF82C15008C0500163A9F /* NSObject+RACPropertySubscribing.h */,
				886678701518DCD800DE77EC /* NSObject+RACPropertySubscribing.m */,
				88DA309515071CBA00C19D0F /* RACValueTransformer.h */,
				88DA309615071CBA00C19D0F /* RACValueTransformer.m */,
			);
			name = "KVO + Bindings";
			sourceTree = "<group>";
		};
		889C04BB155DA37600F19F0C /* Foundation Support */ = {
			isa = PBXGroup;
			children = (
				D0E967571641EF9C00FCFF06 /* NSArray+RACSequenceAdditions.h */,
				D0E967581641EF9C00FCFF06 /* NSArray+RACSequenceAdditions.m */,
				D0E967591641EF9C00FCFF06 /* NSDictionary+RACSequenceAdditions.h */,
				D0E9675A1641EF9C00FCFF06 /* NSDictionary+RACSequenceAdditions.m */,
				5F773DE8169B46670023069D /* NSEnumerator+RACSequenceAdditions.h */,
				5F773DE9169B46670023069D /* NSEnumerator+RACSequenceAdditions.m */,
				D0D243B51741FA0E004359C6 /* NSObject+RACDescription.h */,
				D0D243B61741FA0E004359C6 /* NSObject+RACDescription.m */,
				880D7A5816F7B351004A3361 /* NSObject+RACSelectorSignal.h */,
				880D7A5916F7B351004A3361 /* NSObject+RACSelectorSignal.m */,
				D0E9675B1641EF9C00FCFF06 /* NSOrderedSet+RACSequenceAdditions.h */,
				D0E9675C1641EF9C00FCFF06 /* NSOrderedSet+RACSequenceAdditions.m */,
				D0E9675D1641EF9C00FCFF06 /* NSSet+RACSequenceAdditions.h */,
				D0E9675E1641EF9C00FCFF06 /* NSSet+RACSequenceAdditions.m */,
				D0E9675F1641EF9C00FCFF06 /* NSString+RACSequenceAdditions.h */,
				D0E967601641EF9C00FCFF06 /* NSString+RACSequenceAdditions.m */,
			);
			name = "Foundation Support";
			sourceTree = "<group>";
		};
		88CDF7B015000FCE00163A9F = {
			isa = PBXGroup;
			children = (
				88CDF7C515000FCE00163A9F /* ReactiveCocoa */,
				88CDF7E215000FCF00163A9F /* ReactiveCocoaTests */,
				88CDF7BE15000FCE00163A9F /* Frameworks */,
				D094E45117775B1000906BF7 /* Configuration */,
				88CDF7BC15000FCE00163A9F /* Products */,
			);
			sourceTree = "<group>";
			usesTabs = 1;
		};
		88CDF7BC15000FCE00163A9F /* Products */ = {
			isa = PBXGroup;
			children = (
				88CDF7DC15000FCF00163A9F /* ReactiveCocoaTests.octest */,
				88037F8315056328001A5B19 /* ReactiveCocoa.framework */,
				88F440AB153DAC820097B4C3 /* libReactiveCocoa-iOS.a */,
				5FAF5223174D4C2000CAC810 /* ReactiveCocoaTests-iOS.octest */,
				1860F412177C91B500C7B3C9 /* ReactiveCocoa-iOS-UIKitTestHost.app */,
				1860F430177C91B500C7B3C9 /* ReactiveCocoa-iOS-UIKitTestHostTests.octest */,
			);
			name = Products;
			sourceTree = "<group>";
		};
		88CDF7BE15000FCE00163A9F /* Frameworks */ = {
			isa = PBXGroup;
			children = (
				D094E44417775ACD00906BF7 /* libextobjc */,
				1860F413177C91B500C7B3C9 /* UIKit.framework */,
				1860F415177C91B500C7B3C9 /* Foundation.framework */,
				1860F417177C91B500C7B3C9 /* CoreGraphics.framework */,
				1860F431177C91B500C7B3C9 /* SenTestingKit.framework */,
				88CDF7C115000FCE00163A9F /* Other Frameworks */,
			);
			name = Frameworks;
			sourceTree = "<group>";
		};
		88CDF7C115000FCE00163A9F /* Other Frameworks */ = {
			isa = PBXGroup;
			children = (
				88CDF7BF15000FCE00163A9F /* Cocoa.framework */,
				88CDF7C315000FCE00163A9F /* CoreData.framework */,
				5FAF5288174E9CD200CAC810 /* CoreGraphics.framework */,
				88CDF7C415000FCE00163A9F /* Foundation.framework */,
				88CDF7DD15000FCF00163A9F /* SenTestingKit.framework */,
				5FD7DC7B174F9EEB008710B4 /* UIKit.framework */,
			);
			name = "Other Frameworks";
			sourceTree = "<group>";
		};
		88CDF7C515000FCE00163A9F /* ReactiveCocoa */ = {
			isa = PBXGroup;
			children = (
				88037F8C15056328001A5B19 /* ReactiveCocoa.h */,
				88DA308C15071C4C00C19D0F /* Core */,
				889C04BB155DA37600F19F0C /* Foundation Support */,
				88DA309415071C5F00C19D0F /* AppKit Support */,
				88F44257153DC0100097B4C3 /* UIKit Support */,
				88977C5915129AB200A09EC5 /* KVO + Bindings */,
				A1FCC36F15675466008C9686 /* Objective-C Runtime */,
				88442C8616090BF800636B49 /* RACExtensions */,
				88CDF7C615000FCE00163A9F /* Supporting Files */,
			);
			path = ReactiveCocoa;
			sourceTree = "<group>";
		};
		88CDF7C615000FCE00163A9F /* Supporting Files */ = {
			isa = PBXGroup;
			children = (
				88CDF7C715000FCE00163A9F /* ReactiveCocoa-Info.plist */,
				88CDF7C815000FCE00163A9F /* InfoPlist.strings */,
				88CDF7CD15000FCE00163A9F /* ReactiveCocoa-Prefix.pch */,
			);
			name = "Supporting Files";
			sourceTree = "<group>";
		};
		88CDF7E215000FCF00163A9F /* ReactiveCocoaTests */ = {
			isa = PBXGroup;
			children = (
				88CDF7E315000FCF00163A9F /* Supporting Files */,
				5FAF525F174D4D6100CAC810 /* OS X */,
				5FAF5260174D4D7100CAC810 /* iOS */,
				5F773DEF169B48830023069D /* NSEnumeratorRACSequenceAdditionsSpec.m */,
				D0700F4B1672994D00D7CD30 /* NSNotificationCenterRACSupportSpec.m */,
				6E58405E16F3414200F588A6 /* NSObjectRACDeallocatingSpec.m */,
				8801E7501644BDE200A155FE /* NSObjectRACLiftingSpec.m */,
				1E89337F171647A5009071B0 /* NSObjectRACPropertySubscribingExamples.h */,
				1E893380171647A5009071B0 /* NSObjectRACPropertySubscribingExamples.m */,
				8851A38A16161D500050D47F /* NSObjectRACPropertySubscribingSpec.m */,
				5FDC350E1736F81800792E52 /* NSStringRACKeyPathUtilitiesSpec.m */,
				D0870C6E16884A0600D0E11D /* RACBacktraceSpec.m */,
				886CEACC163DE669007632D1 /* RACBlockTrampolineSpec.m */,
				882CCA1D15F1564D00937D6E /* RACCommandSpec.m */,
				881E86B91669350B00667F7B /* RACCompoundDisposableSpec.m */,
				D077A171169B79A900057BB1 /* RACEventSpec.m */,
				D041376815D2281C004BBF80 /* RACKVOWrapperSpec.m */,
				88C5A02816924BFC0045EF05 /* RACMulticastConnectionSpec.m */,
				5F2447AC167E87C50062180C /* RACObservablePropertySubjectSpec.m */,
				D0EDE76516968AB10072A780 /* RACPropertySignalExamples.h */,
				D0EDE76616968AB10072A780 /* RACPropertySignalExamples.m */,
				5F7EFECC168FBC4B0037E500 /* RACPropertySubjectExamples.h */,
				5F7EFECD168FBC4B0037E500 /* RACPropertySubjectExamples.m */,
				5F7EFECE168FBC4B0037E500 /* RACPropertySubjectSpec.m */,
				8803C010166732BA00C36839 /* RACSchedulerSpec.m */,
				D0C70F8F164337A2007027B4 /* RACSequenceAdditionsSpec.m */,
				D0C70F91164337E3007027B4 /* RACSequenceExamples.h */,
				D0C70F92164337E3007027B4 /* RACSequenceExamples.m */,
				D0D487051642651400DD7605 /* RACSequenceSpec.m */,
				8820937B1501C8A600796685 /* RACSignalSpec.m */,
				8884DD6A1756AD3600F6C379 /* RACSignalStartExamples.h */,
				8884DD641756ACF600F6C379 /* RACSignalStartExamples.m */,
				D0487AB1164314430085D890 /* RACStreamExamples.h */,
				D0487AB2164314430085D890 /* RACStreamExamples.m */,
				889D0A7F15974B2A00F833E3 /* RACSubjectSpec.m */,
				D0C70EC416659333005AAD03 /* RACSubscriberExamples.h */,
				D0C70EC516659333005AAD03 /* RACSubscriberExamples.m */,
				D0C70EC7166595AD005AAD03 /* RACSubscriberSpec.m */,
				88FC735A16114FFB00F8A774 /* RACSubscriptingAssignmentTrampolineSpec.m */,
				88442A321608A9AD00636B49 /* RACTestObject.h */,
				88442A331608A9AD00636B49 /* RACTestObject.m */,
				D02221611678910900DBD031 /* RACTupleSpec.m */,
				8803C010166732BA00C36839 /* RACSchedulerSpec.m */,
				88302C2D1762C180003633BD /* RACTargetQueueSchedulerSpec.m */,
				88302BFB1762A9E6003633BD /* RACTestExampleScheduler.h */,
				88302BFC1762A9E6003633BD /* RACTestExampleScheduler.m */,
				880D7A6516F7BB1A004A3361 /* NSObjectRACSelectorSignalSpec.m */,
				880D7A6716F7BCC7004A3361 /* RACSubclassObject.h */,
				880D7A6816F7BCC7004A3361 /* RACSubclassObject.m */,
				D0A0E225176A84DA007273ED /* RACDisposableSpec.m */,
				D028DB7C179E591E00D1042F /* RACSerialDisposableSpec.m */,
			);
			path = ReactiveCocoaTests;
			sourceTree = "<group>";
		};
		88CDF7E315000FCF00163A9F /* Supporting Files */ = {
			isa = PBXGroup;
			children = (
				8803805B15056AD7001A5B19 /* Specta.xcodeproj */,
				8803804815056ACA001A5B19 /* Expecta.xcodeproj */,
				88CDF7E415000FCF00163A9F /* ReactiveCocoaTests-Info.plist */,
				88CDF7E515000FCF00163A9F /* InfoPlist.strings */,
				D01DB9AE166819B9003E8F7F /* ReactiveCocoaTests-Prefix.pch */,
			);
			name = "Supporting Files";
			sourceTree = "<group>";
		};
		88DA308C15071C4C00C19D0F /* Core */ = {
			isa = PBXGroup;
			children = (
				88CDF7FA150019CA00163A9F /* RACSubscriber.h */,
				D0FAEC02176AEEE600D3C1A7 /* RACSubscriber+Private.h */,
				88CDF7FB150019CA00163A9F /* RACSubscriber.m */,
				D0A0E22C176A8CD6007273ED /* RACPassthroughSubscriber.h */,
				D0A0E22D176A8CD6007273ED /* RACPassthroughSubscriber.m */,
				888439A11634E10D00DED0DB /* RACBlockTrampoline.h */,
				888439A21634E10D00DED0DB /* RACBlockTrampoline.m */,
				881B37CA152260BF0079220B /* RACUnit.h */,
				881B37CB152260BF0079220B /* RACUnit.m */,
				88B76F8C153726B00053EAE2 /* RACTuple.h */,
				88B76F8D153726B00053EAE2 /* RACTuple.m */,
				D02538A115E2D7FB005BACB8 /* RACBacktrace.h */,
				D0DFBCCD15DD6D40009DADB3 /* RACBacktrace.m */,
				88FC735316114F9C00F8A774 /* RACSubscriptingAssignmentTrampoline.h */,
				88FC735416114F9C00F8A774 /* RACSubscriptingAssignmentTrampoline.m */,
				6E58405316F22D7500F588A6 /* NSObject+RACDeallocating.h */,
				6E58405416F22D7500F588A6 /* NSObject+RACDeallocating.m */,
				886CEAE0163DE942007632D1 /* NSObject+RACLifting.h */,
				886CEAE1163DE942007632D1 /* NSObject+RACLifting.m */,
				887ACDA5165878A7009190AD /* NSInvocation+RACTypeParsing.h */,
				887ACDA6165878A7009190AD /* NSInvocation+RACTypeParsing.m */,
				D0D486FF1642550100DD7605 /* RACStream.h */,
				D07E9489179DD21E00A6F609 /* RACStream+Private.h */,
				D0D487001642550100DD7605 /* RACStream.m */,
				D0D486FB164253B600DD7605 /* Signals */,
				D0D486FD164253D500DD7605 /* Disposables */,
				D0D486FE164253E100DD7605 /* Commands */,
				D0E967561641EF8200FCFF06 /* Sequences */,
				D0087C1B16705C5600679459 /* Schedulers */,
			);
			name = Core;
			sourceTree = "<group>";
		};
		88DA309415071C5F00C19D0F /* AppKit Support */ = {
			isa = PBXGroup;
			children = (
				882093E61501E6CB00796685 /* NSControl+RACCommandSupport.h */,
				882093E71501E6CB00796685 /* NSControl+RACCommandSupport.m */,
				D0A0B03916EAA9AC00C47593 /* NSControl+RACTextSignalSupport.h */,
				D0A0B03A16EAA9AC00C47593 /* NSControl+RACTextSignalSupport.m */,
				88F440D1153DADEA0097B4C3 /* NSObject+RACAppKitBindings.h */,
				88F440D2153DADEA0097B4C3 /* NSObject+RACAppKitBindings.m */,
				D0A0B01316EAA3D100C47593 /* NSText+RACSignalSupport.h */,
				D0A0B01416EAA3D100C47593 /* NSText+RACSignalSupport.m */,
			);
			name = "AppKit Support";
			sourceTree = "<group>";
		};
		88F44257153DC0100097B4C3 /* UIKit Support */ = {
			isa = PBXGroup;
			children = (
				A1FCC3761567DED0008C9686 /* RACDelegateProxy.h */,
				A1FCC3771567DED0008C9686 /* RACDelegateProxy.m */,
				557A4B58177648C7008EF796 /* UIActionSheet+RACSignalSupport.h */,
				557A4B59177648C7008EF796 /* UIActionSheet+RACSignalSupport.m */,
				ACB0EAF21797DDD400942FFC /* UIAlertView+RACSignalSupport.h */,
				ACB0EAF11797DDD400942FFC /* UIAlertView+RACSignalSupport.m */,
				27A887C71703DB4F00040001 /* UIBarButtonItem+RACCommandSupport.h */,
				27A887C81703DB4F00040001 /* UIBarButtonItem+RACCommandSupport.m */,
				5EE9A7911760D61300EAF5A2 /* UIButton+RACCommandSupport.h */,
				5EE9A7921760D61300EAF5A2 /* UIButton+RACCommandSupport.m */,
				88F4425F153DC0450097B4C3 /* UIControl+RACSignalSupport.h */,
				88F44260153DC0450097B4C3 /* UIControl+RACSignalSupport.m */,
				1EC06B15173CB04000365258 /* UIGestureRecognizer+RACSignalSupport.h */,
				1EC06B16173CB04000365258 /* UIGestureRecognizer+RACSignalSupport.m */,
				D028DB85179E616700D1042F /* UITableViewCell+RACSignalSupport.h */,
				D028DB86179E616700D1042F /* UITableViewCell+RACSignalSupport.m */,
				88F44264153DCAC50097B4C3 /* UITextField+RACSignalSupport.h */,
				88F44265153DCAC50097B4C3 /* UITextField+RACSignalSupport.m */,
				A1FCC27215666AA3008C9686 /* UITextView+RACSignalSupport.h */,
				A1FCC27315666AA3008C9686 /* UITextView+RACSignalSupport.m */,
			);
			name = "UIKit Support";
			sourceTree = "<group>";
		};
		A1FCC36F15675466008C9686 /* Objective-C Runtime */ = {
			isa = PBXGroup;
			children = (
				A1FCC370156754A7008C9686 /* RACObjCRuntime.h */,
				A1FCC371156754A7008C9686 /* RACObjCRuntime.m */,
			);
			name = "Objective-C Runtime";
			sourceTree = "<group>";
		};
		D0087C1B16705C5600679459 /* Schedulers */ = {
			isa = PBXGroup;
			children = (
				88E2C6B2153C771C00C7493C /* RACScheduler.h */,
				886D98581667C86D00F22541 /* RACScheduler+Private.h */,
				88E2C6B3153C771C00C7493C /* RACScheduler.m */,
				881E87AA16695C5600667F7B /* RACQueueScheduler.h */,
				882D07201761521B009EDA69 /* RACQueueScheduler+Subclass.h */,
				881E87AB16695C5600667F7B /* RACQueueScheduler.m */,
				882D071717614FA7009EDA69 /* RACTargetQueueScheduler.h */,
				882D071817614FA7009EDA69 /* RACTargetQueueScheduler.m */,
				881E87B016695EDF00667F7B /* RACImmediateScheduler.h */,
				881E87B116695EDF00667F7B /* RACImmediateScheduler.m */,
				881E87C21669635F00667F7B /* RACSubscriptionScheduler.h */,
				881E87C31669636000667F7B /* RACSubscriptionScheduler.m */,
			);
			name = Schedulers;
			sourceTree = "<group>";
		};
		D094E44417775ACD00906BF7 /* libextobjc */ = {
			isa = PBXGroup;
			children = (
				D094E44517775AF200906BF7 /* EXTKeyPathCoding.h */,
				D05F9D3317984EC000FD7982 /* EXTRuntimeExtensions.h */,
				D05F9D3417984EC000FD7982 /* EXTRuntimeExtensions.m */,
				D094E44617775AF200906BF7 /* EXTScope.h */,
				D094E44817775AF200906BF7 /* metamacros.h */,
			);
			name = libextobjc;
			path = ReactiveCocoa/extobjc;
			sourceTree = "<group>";
		};
		D094E45117775B1000906BF7 /* Configuration */ = {
			isa = PBXGroup;
			children = (
				D094E45217775B1000906BF7 /* Base */,
				D094E45C17775B1000906BF7 /* iOS */,
				D094E46017775B1000906BF7 /* Mac OS X */,
				D094E46617775B1000906BF7 /* README.md */,
			);
			name = Configuration;
			path = ../external/xcconfigs;
			sourceTree = "<group>";
		};
		D094E45217775B1000906BF7 /* Base */ = {
			isa = PBXGroup;
			children = (
				D094E45317775B1000906BF7 /* Common.xcconfig */,
				D094E45417775B1000906BF7 /* Configurations */,
				D094E45917775B1000906BF7 /* Targets */,
			);
			path = Base;
			sourceTree = "<group>";
		};
		D094E45417775B1000906BF7 /* Configurations */ = {
			isa = PBXGroup;
			children = (
				D094E45517775B1000906BF7 /* Debug.xcconfig */,
				D094E45617775B1000906BF7 /* Profile.xcconfig */,
				D094E45717775B1000906BF7 /* Release.xcconfig */,
				D094E45817775B1000906BF7 /* Test.xcconfig */,
			);
			path = Configurations;
			sourceTree = "<group>";
		};
		D094E45917775B1000906BF7 /* Targets */ = {
			isa = PBXGroup;
			children = (
				D094E45A17775B1000906BF7 /* Application.xcconfig */,
				D094E45B17775B1000906BF7 /* StaticLibrary.xcconfig */,
			);
			path = Targets;
			sourceTree = "<group>";
		};
		D094E45C17775B1000906BF7 /* iOS */ = {
			isa = PBXGroup;
			children = (
				D094E45D17775B1000906BF7 /* iOS-Application.xcconfig */,
				D094E45E17775B1000906BF7 /* iOS-Base.xcconfig */,
				D094E45F17775B1000906BF7 /* iOS-StaticLibrary.xcconfig */,
			);
			path = iOS;
			sourceTree = "<group>";
		};
		D094E46017775B1000906BF7 /* Mac OS X */ = {
			isa = PBXGroup;
			children = (
				D094E46117775B1000906BF7 /* Mac-Application.xcconfig */,
				D094E46217775B1000906BF7 /* Mac-Base.xcconfig */,
				D094E46317775B1000906BF7 /* Mac-DynamicLibrary.xcconfig */,
				D094E46417775B1000906BF7 /* Mac-Framework.xcconfig */,
				D094E46517775B1000906BF7 /* Mac-StaticLibrary.xcconfig */,
			);
			path = "Mac OS X";
			sourceTree = "<group>";
		};
		D0D486FB164253B600DD7605 /* Signals */ = {
			isa = PBXGroup;
			children = (
				88CDF80415001CA800163A9F /* RACSignal.h */,
				88977C58151296D600A09EC5 /* RACSignal+Private.h */,
				88977C3D1512914A00A09EC5 /* RACSignal.m */,
				D0D910CC15F915BD00AD2DDA /* RACSignal+Operations.h */,
				D0D910CD15F915BD00AD2DDA /* RACSignal+Operations.m */,
				D077A16B169B740200057BB1 /* RACEvent.h */,
				D077A16C169B740200057BB1 /* RACEvent.m */,
				88C5A0231692460A0045EF05 /* RACMulticastConnection.h */,
				88F5870515361C170084BD32 /* RACMulticastConnection+Private.h */,
				88C5A025169246140045EF05 /* RACMulticastConnection.m */,
				886F70281551CF920045D68B /* RACGroupedSignal.h */,
				886F70291551CF920045D68B /* RACGroupedSignal.m */,
				D0D486FC164253C400DD7605 /* Subjects */,
			);
			name = Signals;
			sourceTree = "<group>";
		};
		D0D486FC164253C400DD7605 /* Subjects */ = {
			isa = PBXGroup;
			children = (
				880B9174150B09190008488E /* RACSubject.h */,
				880B9175150B09190008488E /* RACSubject.m */,
				88D4AB3C1510F6C30011494F /* RACReplaySubject.h */,
				88D4AB3D1510F6C30011494F /* RACReplaySubject.m */,
				883A84D81513964B006DB4C7 /* RACBehaviorSubject.h */,
				883A84D91513964B006DB4C7 /* RACBehaviorSubject.m */,
			);
			name = Subjects;
			sourceTree = "<group>";
		};
		D0D486FD164253D500DD7605 /* Disposables */ = {
			isa = PBXGroup;
			children = (
				883A84DD1513B5EC006DB4C7 /* RACDisposable.h */,
				883A84DE1513B5EC006DB4C7 /* RACDisposable.m */,
				884476E2152367D100958F44 /* RACScopedDisposable.h */,
				884476E3152367D100958F44 /* RACScopedDisposable.m */,
				881E86A01669304700667F7B /* RACCompoundDisposable.h */,
				881E86A11669304700667F7B /* RACCompoundDisposable.m */,
				D028DB72179E53CB00D1042F /* RACSerialDisposable.h */,
				D028DB73179E53CB00D1042F /* RACSerialDisposable.m */,
			);
			name = Disposables;
			sourceTree = "<group>";
		};
		D0D486FE164253E100DD7605 /* Commands */ = {
			isa = PBXGroup;
			children = (
				882093E91501E6EE00796685 /* RACCommand.h */,
				882093EA1501E6EE00796685 /* RACCommand.m */,
			);
			name = Commands;
			sourceTree = "<group>";
		};
		D0E967561641EF8200FCFF06 /* Sequences */ = {
			isa = PBXGroup;
			children = (
				D0E967671641EF9C00FCFF06 /* RACSequence.h */,
				D0E967681641EF9C00FCFF06 /* RACSequence.m */,
				D0E967611641EF9C00FCFF06 /* RACArraySequence.h */,
				D0E967621641EF9C00FCFF06 /* RACArraySequence.m */,
				D0E967631641EF9C00FCFF06 /* RACDynamicSequence.h */,
				D0E967641641EF9C00FCFF06 /* RACDynamicSequence.m */,
				5F9743F51694A2460024EB82 /* RACEagerSequence.h */,
				5F9743F61694A2460024EB82 /* RACEagerSequence.m */,
				D0E967651641EF9C00FCFF06 /* RACEmptySequence.h */,
				D0E967661641EF9C00FCFF06 /* RACEmptySequence.m */,
				D0E967691641EF9C00FCFF06 /* RACStringSequence.h */,
				D0E9676A1641EF9C00FCFF06 /* RACStringSequence.m */,
				D0EE2849164D906B006954A4 /* RACSignalSequence.h */,
				D0EE284A164D906B006954A4 /* RACSignalSequence.m */,
				D0307EDB1731AAE100D83211 /* RACTupleSequence.h */,
				D0307EDC1731AAE100D83211 /* RACTupleSequence.m */,
				D07CD7141731BA3900DE2394 /* RACUnarySequence.h */,
				D07CD7151731BA3900DE2394 /* RACUnarySequence.m */,
			);
			name = Sequences;
			sourceTree = "<group>";
		};
/* End PBXGroup section */

/* Begin PBXHeadersBuildPhase section */
		88037F8015056328001A5B19 /* Headers */ = {
			isa = PBXHeadersBuildPhase;
			buildActionMask = 2147483647;
			files = (
				882D071917614FA7009EDA69 /* RACTargetQueueScheduler.h in Headers */,
				881E87AC16695C5600667F7B /* RACQueueScheduler.h in Headers */,
				88037FB81505645C001A5B19 /* ReactiveCocoa.h in Headers */,
				88037FBB1505646C001A5B19 /* NSObject+RACPropertySubscribing.h in Headers */,
				88037FBC1505646C001A5B19 /* RACSignal.h in Headers */,
				88037FBE1505646C001A5B19 /* RACSubscriber.h in Headers */,
				88037FC11505646C001A5B19 /* RACCommand.h in Headers */,
				88037FC21505646C001A5B19 /* NSControl+RACCommandSupport.h in Headers */,
				D028DB74179E53CB00D1042F /* RACSerialDisposable.h in Headers */,
				880B9176150B09190008488E /* RACSubject.h in Headers */,
				88F440D3153DADEA0097B4C3 /* NSObject+RACAppKitBindings.h in Headers */,
				88D4AB3E1510F6C30011494F /* RACReplaySubject.h in Headers */,
				883A84DA1513964B006DB4C7 /* RACBehaviorSubject.h in Headers */,
				883A84DF1513B5EC006DB4C7 /* RACDisposable.h in Headers */,
				886F702A1551CF920045D68B /* RACGroupedSignal.h in Headers */,
				881B37CC152260BF0079220B /* RACUnit.h in Headers */,
				884476E4152367D100958F44 /* RACScopedDisposable.h in Headers */,
				88E2C6B4153C771C00C7493C /* RACScheduler.h in Headers */,
				88B76F8E153726B00053EAE2 /* RACTuple.h in Headers */,
				886CEAE2163DE942007632D1 /* NSObject+RACLifting.h in Headers */,
				D0D910CE15F915BD00AD2DDA /* RACSignal+Operations.h in Headers */,
				D0E9676B1641EF9C00FCFF06 /* NSArray+RACSequenceAdditions.h in Headers */,
				D0E9676F1641EF9C00FCFF06 /* NSDictionary+RACSequenceAdditions.h in Headers */,
				D0E967731641EF9C00FCFF06 /* NSOrderedSet+RACSequenceAdditions.h in Headers */,
				D0E967771641EF9C00FCFF06 /* NSSet+RACSequenceAdditions.h in Headers */,
				D0E9677B1641EF9C00FCFF06 /* NSString+RACSequenceAdditions.h in Headers */,
				D0E9678B1641EF9C00FCFF06 /* RACSequence.h in Headers */,
				88A0B6D3165B2B77005DE8F3 /* RACSubscriptingAssignmentTrampoline.h in Headers */,
				D0D487011642550100DD7605 /* RACStream.h in Headers */,
				88C5A0241692460A0045EF05 /* RACMulticastConnection.h in Headers */,
				881E86A21669304800667F7B /* RACCompoundDisposable.h in Headers */,
				5F244771167E5EDE0062180C /* RACPropertySubject.h in Headers */,
				888439A31634E10D00DED0DB /* RACBlockTrampoline.h in Headers */,
				887ACDA7165878A8009190AD /* NSInvocation+RACTypeParsing.h in Headers */,
				881E87B216695EDF00667F7B /* RACImmediateScheduler.h in Headers */,
				881E87C41669636000667F7B /* RACSubscriptionScheduler.h in Headers */,
				5F45A885168CFA3E00B58A2B /* RACObservablePropertySubject.h in Headers */,
				8857BB82152A27A9009804CC /* NSObject+RACKVOWrapper.h in Headers */,
				880D7A5A16F7B351004A3361 /* NSObject+RACSelectorSignal.h in Headers */,
				6E58405516F22D7500F588A6 /* NSObject+RACDeallocating.h in Headers */,
				5F6FE8531692568A00A8D7A6 /* RACBinding.h in Headers */,
				882D072117615381009EDA69 /* RACQueueScheduler+Subclass.h in Headers */,
				D005A259169A3B7D00A9D2DB /* RACBacktrace.h in Headers */,
				5F773DEA169B46670023069D /* NSEnumerator+RACSequenceAdditions.h in Headers */,
				D077A16D169B740200057BB1 /* RACEvent.h in Headers */,
				8837EA1616A5A33300FC3CDF /* RACKVOTrampoline.h in Headers */,
				D0A0B01516EAA3D100C47593 /* NSText+RACSignalSupport.h in Headers */,
				D0A0B03B16EAA9AC00C47593 /* NSControl+RACTextSignalSupport.h in Headers */,
				D094E44917775AF200906BF7 /* EXTKeyPathCoding.h in Headers */,
				D094E44B17775AF200906BF7 /* EXTScope.h in Headers */,
				D094E44F17775AF200906BF7 /* metamacros.h in Headers */,
			);
			runOnlyForDeploymentPostprocessing = 0;
		};
		88F440A9153DAC820097B4C3 /* Headers */ = {
			isa = PBXHeadersBuildPhase;
			buildActionMask = 2147483647;
			files = (
				880D7A5B16F7B351004A3361 /* NSObject+RACSelectorSignal.h in Headers */,
				5F244772167E5EDE0062180C /* RACPropertySubject.h in Headers */,
				5F45A886168CFA3E00B58A2B /* RACObservablePropertySubject.h in Headers */,
				5F6FE8541692568A00A8D7A6 /* RACBinding.h in Headers */,
				D08FF264169A32D100743C6D /* ReactiveCocoa.h in Headers */,
				D08FF265169A32DC00743C6D /* RACSubscriber.h in Headers */,
				D08FF267169A330000743C6D /* RACUnit.h in Headers */,
				D08FF268169A330000743C6D /* RACTuple.h in Headers */,
				D08FF269169A330000743C6D /* RACBacktrace.h in Headers */,
				D08FF26A169A330000743C6D /* RACSubscriptingAssignmentTrampoline.h in Headers */,
				D08FF26C169A331A00743C6D /* RACStream.h in Headers */,
				D08FF26D169A331A00743C6D /* RACSignal.h in Headers */,
				D08FF26E169A331A00743C6D /* RACSignal+Operations.h in Headers */,
				D08FF26F169A331A00743C6D /* RACMulticastConnection.h in Headers */,
				D08FF270169A331A00743C6D /* RACGroupedSignal.h in Headers */,
				D08FF271169A331A00743C6D /* RACSubject.h in Headers */,
				D08FF272169A331A00743C6D /* RACReplaySubject.h in Headers */,
				D08FF273169A331A00743C6D /* RACBehaviorSubject.h in Headers */,
				D08FF274169A331A00743C6D /* RACDisposable.h in Headers */,
				D08FF275169A331A00743C6D /* RACScopedDisposable.h in Headers */,
				D08FF276169A331A00743C6D /* RACCompoundDisposable.h in Headers */,
				D08FF277169A331B00743C6D /* RACCommand.h in Headers */,
				D08FF278169A331B00743C6D /* RACSequence.h in Headers */,
				D08FF27A169A331B00743C6D /* RACEagerSequence.h in Headers */,
				D08FF27B169A331B00743C6D /* RACDynamicSequence.h in Headers */,
				D08FF27C169A331B00743C6D /* RACEmptySequence.h in Headers */,
				D08FF27D169A331B00743C6D /* RACStringSequence.h in Headers */,
				D08FF27E169A331B00743C6D /* RACSignalSequence.h in Headers */,
				D08FF27F169A331B00743C6D /* RACScheduler.h in Headers */,
				D08FF26B169A330000743C6D /* NSObject+RACLifting.h in Headers */,
				D08FF280169A333400743C6D /* NSArray+RACSequenceAdditions.h in Headers */,
				D028DB75179E53CB00D1042F /* RACSerialDisposable.h in Headers */,
				D08FF281169A333400743C6D /* NSDictionary+RACSequenceAdditions.h in Headers */,
				D08FF282169A333400743C6D /* NSOrderedSet+RACSequenceAdditions.h in Headers */,
				D028DB87179E616700D1042F /* UITableViewCell+RACSignalSupport.h in Headers */,
				D08FF283169A333400743C6D /* NSSet+RACSequenceAdditions.h in Headers */,
				D08FF284169A333400743C6D /* NSString+RACSequenceAdditions.h in Headers */,
				D08FF285169A333400743C6D /* UIControl+RACSignalSupport.h in Headers */,
				D08FF286169A333400743C6D /* UITextField+RACSignalSupport.h in Headers */,
				D08FF287169A333400743C6D /* UITextView+RACSignalSupport.h in Headers */,
				D08FF289169A333400743C6D /* NSObject+RACPropertySubscribing.h in Headers */,
				5F773DEB169B46670023069D /* NSEnumerator+RACSequenceAdditions.h in Headers */,
				D077A16E169B740200057BB1 /* RACEvent.h in Headers */,
				6EA0C08216F4AEC1006EBEB2 /* NSObject+RACDeallocating.h in Headers */,
				27A887D21703DDEB00040001 /* UIBarButtonItem+RACCommandSupport.h in Headers */,
				D0307EE71731AAF800D83211 /* RACArraySequence.h in Headers */,
				1EC06B17173CB04000365258 /* UIGestureRecognizer+RACSignalSupport.h in Headers */,
				5EE9A7931760D61300EAF5A2 /* UIButton+RACCommandSupport.h in Headers */,
				88302C961762EC79003633BD /* RACQueueScheduler.h in Headers */,
				88302C9B1762EC7E003633BD /* RACQueueScheduler+Subclass.h in Headers */,
				88302CA21762F62D003633BD /* RACTargetQueueScheduler.h in Headers */,
				D0C55CE017758EDC008CDDCA /* RACDelegateProxy.h in Headers */,
				557A4B5A177648C7008EF796 /* UIActionSheet+RACSignalSupport.h in Headers */,
				ACB0EAF41797DDD400942FFC /* UIAlertView+RACSignalSupport.h in Headers */,
				D094E44A17775AF200906BF7 /* EXTKeyPathCoding.h in Headers */,
				D094E44C17775AF200906BF7 /* EXTScope.h in Headers */,
				D094E45017775AF200906BF7 /* metamacros.h in Headers */,
			);
			runOnlyForDeploymentPostprocessing = 0;
		};
/* End PBXHeadersBuildPhase section */

/* Begin PBXNativeTarget section */
		1860F411177C91B500C7B3C9 /* ReactiveCocoa-iOS-UIKitTestHost */ = {
			isa = PBXNativeTarget;
			buildConfigurationList = 1860F44C177C91B500C7B3C9 /* Build configuration list for PBXNativeTarget "ReactiveCocoa-iOS-UIKitTestHost" */;
			buildPhases = (
				1860F40E177C91B500C7B3C9 /* Sources */,
				1860F40F177C91B500C7B3C9 /* Frameworks */,
				1860F410177C91B500C7B3C9 /* Resources */,
			);
			buildRules = (
			);
			dependencies = (
				D0F117C3179F0A91006CE68F /* PBXTargetDependency */,
			);
			name = "ReactiveCocoa-iOS-UIKitTestHost";
			productName = "ReactiveCocoa-iOS-UIKitTestHost";
			productReference = 1860F412177C91B500C7B3C9 /* ReactiveCocoa-iOS-UIKitTestHost.app */;
			productType = "com.apple.product-type.application";
		};
		1860F42F177C91B500C7B3C9 /* ReactiveCocoa-iOS-UIKitTestHostTests */ = {
			isa = PBXNativeTarget;
			buildConfigurationList = 1860F44D177C91B500C7B3C9 /* Build configuration list for PBXNativeTarget "ReactiveCocoa-iOS-UIKitTestHostTests" */;
			buildPhases = (
				1860F42B177C91B500C7B3C9 /* Sources */,
				1860F42C177C91B500C7B3C9 /* Frameworks */,
				1860F42D177C91B500C7B3C9 /* Resources */,
				1860F42E177C91B500C7B3C9 /* ShellScript */,
			);
			buildRules = (
			);
			dependencies = (
				1860F452177C960700C7B3C9 /* PBXTargetDependency */,
				1860F454177C960700C7B3C9 /* PBXTargetDependency */,
				1860F436177C91B500C7B3C9 /* PBXTargetDependency */,
			);
			name = "ReactiveCocoa-iOS-UIKitTestHostTests";
			productName = "ReactiveCocoa-iOS-UIKitTestHostTests";
			productReference = 1860F430177C91B500C7B3C9 /* ReactiveCocoa-iOS-UIKitTestHostTests.octest */;
			productType = "com.apple.product-type.bundle";
		};
		5FAF5222174D4C2000CAC810 /* ReactiveCocoaTests-iOS */ = {
			isa = PBXNativeTarget;
			buildConfigurationList = 5FAF523D174D4C2000CAC810 /* Build configuration list for PBXNativeTarget "ReactiveCocoaTests-iOS" */;
			buildPhases = (
				5FAF521E174D4C2000CAC810 /* Sources */,
				5FAF521F174D4C2000CAC810 /* Frameworks */,
				5FAF5220174D4C2000CAC810 /* Resources */,
				5FAF5221174D4C2000CAC810 /* ShellScript */,
			);
			buildRules = (
			);
			dependencies = (
				D0ED9DBE1750180B003859A6 /* PBXTargetDependency */,
				D0ED9DC01750180B003859A6 /* PBXTargetDependency */,
				D0ED9DB617501806003859A6 /* PBXTargetDependency */,
			);
			name = "ReactiveCocoaTests-iOS";
			productName = "ReactiveCocoaTests-iOS";
			productReference = 5FAF5223174D4C2000CAC810 /* ReactiveCocoaTests-iOS.octest */;
			productType = "com.apple.product-type.bundle";
		};
		88037F8215056328001A5B19 /* ReactiveCocoa */ = {
			isa = PBXNativeTarget;
			buildConfigurationList = 88037F8F15056328001A5B19 /* Build configuration list for PBXNativeTarget "ReactiveCocoa" */;
			buildPhases = (
				88037F7E15056328001A5B19 /* Sources */,
				88037F7F15056328001A5B19 /* Frameworks */,
				88037F8015056328001A5B19 /* Headers */,
				88037F8115056328001A5B19 /* Resources */,
			);
			buildRules = (
			);
			dependencies = (
			);
			name = ReactiveCocoa;
			productName = ReactiveCocoa;
			productReference = 88037F8315056328001A5B19 /* ReactiveCocoa.framework */;
			productType = "com.apple.product-type.framework";
		};
		88CDF7DB15000FCF00163A9F /* ReactiveCocoaTests */ = {
			isa = PBXNativeTarget;
			buildConfigurationList = 88CDF7F015000FCF00163A9F /* Build configuration list for PBXNativeTarget "ReactiveCocoaTests" */;
			buildPhases = (
				88CDF7D715000FCF00163A9F /* Sources */,
				88CDF7D815000FCF00163A9F /* Frameworks */,
				88CDF7D915000FCF00163A9F /* Resources */,
				8820937F1501C94E00796685 /* Copy Frameworks */,
				88CDF7DA15000FCF00163A9F /* ShellScript */,
			);
			buildRules = (
			);
			dependencies = (
				8803807015056B1B001A5B19 /* PBXTargetDependency */,
				8803806E15056B15001A5B19 /* PBXTargetDependency */,
				88037FDB150564E9001A5B19 /* PBXTargetDependency */,
			);
			name = ReactiveCocoaTests;
			productName = GHObservableTests;
			productReference = 88CDF7DC15000FCF00163A9F /* ReactiveCocoaTests.octest */;
			productType = "com.apple.product-type.bundle";
		};
		88F440AA153DAC820097B4C3 /* ReactiveCocoa-iOS */ = {
			isa = PBXNativeTarget;
			buildConfigurationList = 88F440B3153DAC820097B4C3 /* Build configuration list for PBXNativeTarget "ReactiveCocoa-iOS" */;
			buildPhases = (
				88F440A7153DAC820097B4C3 /* Sources */,
				88F440A8153DAC820097B4C3 /* Frameworks */,
				88F440A9153DAC820097B4C3 /* Headers */,
			);
			buildRules = (
			);
			dependencies = (
			);
			name = "ReactiveCocoa-iOS";
			productName = ReactiveCocoaLib;
			productReference = 88F440AB153DAC820097B4C3 /* libReactiveCocoa-iOS.a */;
			productType = "com.apple.product-type.library.static";
		};
/* End PBXNativeTarget section */

/* Begin PBXProject section */
		88CDF7B215000FCE00163A9F /* Project object */ = {
			isa = PBXProject;
			attributes = {
				CLASSPREFIX = RAC;
				LastUpgradeCheck = 0500;
				ORGANIZATIONNAME = "GitHub, Inc.";
			};
			buildConfigurationList = 88CDF7B515000FCE00163A9F /* Build configuration list for PBXProject "ReactiveCocoa" */;
			compatibilityVersion = "Xcode 3.2";
			developmentRegion = English;
			hasScannedForEncodings = 0;
			knownRegions = (
				en,
			);
			mainGroup = 88CDF7B015000FCE00163A9F;
			productRefGroup = 88CDF7BC15000FCE00163A9F /* Products */;
			projectDirPath = "";
			projectReferences = (
				{
					ProductGroup = 8803804915056ACA001A5B19 /* Products */;
					ProjectRef = 8803804815056ACA001A5B19 /* Expecta.xcodeproj */;
				},
				{
					ProductGroup = 8803805C15056AD7001A5B19 /* Products */;
					ProjectRef = 8803805B15056AD7001A5B19 /* Specta.xcodeproj */;
				},
			);
			projectRoot = "";
			targets = (
				88037F8215056328001A5B19 /* ReactiveCocoa */,
				88F440AA153DAC820097B4C3 /* ReactiveCocoa-iOS */,
				88CDF7DB15000FCF00163A9F /* ReactiveCocoaTests */,
				5FAF5222174D4C2000CAC810 /* ReactiveCocoaTests-iOS */,
				1860F411177C91B500C7B3C9 /* ReactiveCocoa-iOS-UIKitTestHost */,
				1860F42F177C91B500C7B3C9 /* ReactiveCocoa-iOS-UIKitTestHostTests */,
			);
		};
/* End PBXProject section */

/* Begin PBXReferenceProxy section */
		8803805315056ACB001A5B19 /* libExpecta.a */ = {
			isa = PBXReferenceProxy;
			fileType = archive.ar;
			path = libExpecta.a;
			remoteRef = 8803805215056ACB001A5B19 /* PBXContainerItemProxy */;
			sourceTree = BUILT_PRODUCTS_DIR;
		};
		8803805515056ACB001A5B19 /* libExpecta-iOS.a */ = {
			isa = PBXReferenceProxy;
			fileType = archive.ar;
			path = "libExpecta-iOS.a";
			remoteRef = 8803805415056ACB001A5B19 /* PBXContainerItemProxy */;
			sourceTree = BUILT_PRODUCTS_DIR;
		};
		8803805715056ACB001A5B19 /* ExpectaTests.octest */ = {
			isa = PBXReferenceProxy;
			fileType = wrapper.cfbundle;
			path = ExpectaTests.octest;
			remoteRef = 8803805615056ACB001A5B19 /* PBXContainerItemProxy */;
			sourceTree = BUILT_PRODUCTS_DIR;
		};
		8803805915056ACB001A5B19 /* Expecta-iOSTests.octest */ = {
			isa = PBXReferenceProxy;
			fileType = wrapper.cfbundle;
			path = "Expecta-iOSTests.octest";
			remoteRef = 8803805815056ACB001A5B19 /* PBXContainerItemProxy */;
			sourceTree = BUILT_PRODUCTS_DIR;
		};
		8803806615056AD7001A5B19 /* libSpecta.a */ = {
			isa = PBXReferenceProxy;
			fileType = archive.ar;
			path = libSpecta.a;
			remoteRef = 8803806515056AD7001A5B19 /* PBXContainerItemProxy */;
			sourceTree = BUILT_PRODUCTS_DIR;
		};
		8803806815056AD7001A5B19 /* libSpecta-iOS.a */ = {
			isa = PBXReferenceProxy;
			fileType = archive.ar;
			path = "libSpecta-iOS.a";
			remoteRef = 8803806715056AD7001A5B19 /* PBXContainerItemProxy */;
			sourceTree = BUILT_PRODUCTS_DIR;
		};
		8803806A15056AD7001A5B19 /* SpectaTests.octest */ = {
			isa = PBXReferenceProxy;
			fileType = wrapper.cfbundle;
			path = SpectaTests.octest;
			remoteRef = 8803806915056AD7001A5B19 /* PBXContainerItemProxy */;
			sourceTree = BUILT_PRODUCTS_DIR;
		};
		8803806C15056AD7001A5B19 /* Specta-iOSTests.octest */ = {
			isa = PBXReferenceProxy;
			fileType = wrapper.cfbundle;
			path = "Specta-iOSTests.octest";
			remoteRef = 8803806B15056AD7001A5B19 /* PBXContainerItemProxy */;
			sourceTree = BUILT_PRODUCTS_DIR;
		};
/* End PBXReferenceProxy section */

/* Begin PBXResourcesBuildPhase section */
		1860F410177C91B500C7B3C9 /* Resources */ = {
			isa = PBXResourcesBuildPhase;
			buildActionMask = 2147483647;
			files = (
				1860F41E177C91B500C7B3C9 /* InfoPlist.strings in Resources */,
				1860F426177C91B500C7B3C9 /* Default.png in Resources */,
				1860F428177C91B500C7B3C9 /* Default@2x.png in Resources */,
				1860F42A177C91B500C7B3C9 /* Default-568h@2x.png in Resources */,
			);
			runOnlyForDeploymentPostprocessing = 0;
		};
		1860F42D177C91B500C7B3C9 /* Resources */ = {
			isa = PBXResourcesBuildPhase;
			buildActionMask = 2147483647;
			files = (
				1860F43C177C91B500C7B3C9 /* InfoPlist.strings in Resources */,
			);
			runOnlyForDeploymentPostprocessing = 0;
		};
		5FAF5220174D4C2000CAC810 /* Resources */ = {
			isa = PBXResourcesBuildPhase;
			buildActionMask = 2147483647;
			files = (
			);
			runOnlyForDeploymentPostprocessing = 0;
		};
		88037F8115056328001A5B19 /* Resources */ = {
			isa = PBXResourcesBuildPhase;
			buildActionMask = 2147483647;
			files = (
			);
			runOnlyForDeploymentPostprocessing = 0;
		};
		88CDF7D915000FCF00163A9F /* Resources */ = {
			isa = PBXResourcesBuildPhase;
			buildActionMask = 2147483647;
			files = (
				88CDF7E715000FCF00163A9F /* InfoPlist.strings in Resources */,
			);
			runOnlyForDeploymentPostprocessing = 0;
		};
/* End PBXResourcesBuildPhase section */

/* Begin PBXShellScriptBuildPhase section */
		1860F42E177C91B500C7B3C9 /* ShellScript */ = {
			isa = PBXShellScriptBuildPhase;
			buildActionMask = 2147483647;
			files = (
			);
			inputPaths = (
			);
			outputPaths = (
			);
			runOnlyForDeploymentPostprocessing = 0;
			shellPath = /bin/sh;
			shellScript = "# Run the unit tests in this test bundle.\n\"${SYSTEM_DEVELOPER_DIR}/Tools/RunUnitTests\"\n";
		};
		5FAF5221174D4C2000CAC810 /* ShellScript */ = {
			isa = PBXShellScriptBuildPhase;
			buildActionMask = 2147483647;
			files = (
			);
			inputPaths = (
			);
			outputPaths = (
			);
			runOnlyForDeploymentPostprocessing = 0;
			shellPath = /bin/sh;
			shellScript = "# Run the unit tests in this test bundle.\n\"${SYSTEM_DEVELOPER_DIR}/Tools/RunUnitTests\"\n";
		};
		88CDF7DA15000FCF00163A9F /* ShellScript */ = {
			isa = PBXShellScriptBuildPhase;
			buildActionMask = 2147483647;
			files = (
			);
			inputPaths = (
			);
			outputPaths = (
			);
			runOnlyForDeploymentPostprocessing = 0;
			shellPath = /bin/sh;
			shellScript = "# Run the unit tests in this test bundle.\n\"${SYSTEM_DEVELOPER_DIR}/Tools/RunUnitTests\"\n";
		};
/* End PBXShellScriptBuildPhase section */

/* Begin PBXSourcesBuildPhase section */
		1860F40E177C91B500C7B3C9 /* Sources */ = {
			isa = PBXSourcesBuildPhase;
			buildActionMask = 2147483647;
			files = (
				1860F420177C91B500C7B3C9 /* main.m in Sources */,
				1860F424177C91B500C7B3C9 /* RACAppDelegate.m in Sources */,
			);
			runOnlyForDeploymentPostprocessing = 0;
		};
		1860F42B177C91B500C7B3C9 /* Sources */ = {
			isa = PBXSourcesBuildPhase;
			buildActionMask = 2147483647;
			files = (
				D0F117CC179F0B97006CE68F /* UITableViewCellRACSupportSpec.m in Sources */,
				1860F44F177C958300C7B3C9 /* UITextFieldRACSupportSpec.m in Sources */,
				1860F450177C958900C7B3C9 /* UITextViewRACSupportSpec.m in Sources */,
			);
			runOnlyForDeploymentPostprocessing = 0;
		};
		5FAF521E174D4C2000CAC810 /* Sources */ = {
			isa = PBXSourcesBuildPhase;
			buildActionMask = 2147483647;
			files = (
				5FAF523E174D4D3200CAC810 /* NSEnumeratorRACSequenceAdditionsSpec.m in Sources */,
				5FAF523F174D4D3600CAC810 /* NSNotificationCenterRACSupportSpec.m in Sources */,
				5FAF5240174D4D5600CAC810 /* NSObjectRACDeallocatingSpec.m in Sources */,
				5FAF5241174D4D5600CAC810 /* NSObjectRACLiftingSpec.m in Sources */,
				5FAF5242174D4D5600CAC810 /* NSObjectRACPropertySubscribingExamples.m in Sources */,
				5FAF5243174D4D5600CAC810 /* NSObjectRACPropertySubscribingSpec.m in Sources */,
				5FAF5244174D4D5600CAC810 /* NSStringRACKeyPathUtilitiesSpec.m in Sources */,
				5FAF5246174D4D5600CAC810 /* RACBacktraceSpec.m in Sources */,
				5FAF5247174D4D5600CAC810 /* RACBlockTrampolineSpec.m in Sources */,
				5FAF5248174D4D5600CAC810 /* RACCommandSpec.m in Sources */,
				5FAF5249174D4D5600CAC810 /* RACCompoundDisposableSpec.m in Sources */,
				5FAF524A174D4D5600CAC810 /* RACEventSpec.m in Sources */,
				5FAF524B174D4D5600CAC810 /* RACKVOWrapperSpec.m in Sources */,
				5FAF524C174D4D5600CAC810 /* RACMulticastConnectionSpec.m in Sources */,
				5FAF524D174D4D5600CAC810 /* RACObservablePropertySubjectSpec.m in Sources */,
				5FAF524E174D4D5600CAC810 /* RACPropertySignalExamples.m in Sources */,
				5FAF524F174D4D5600CAC810 /* RACPropertySubjectExamples.m in Sources */,
				5FAF5250174D4D5600CAC810 /* RACPropertySubjectSpec.m in Sources */,
				5FAF5251174D4D5600CAC810 /* RACSchedulerSpec.m in Sources */,
				5FAF5252174D4D5600CAC810 /* RACSequenceAdditionsSpec.m in Sources */,
				5FAF5253174D4D5600CAC810 /* RACSequenceExamples.m in Sources */,
				5FAF5254174D4D5600CAC810 /* RACSequenceSpec.m in Sources */,
				5FAF5255174D4D5600CAC810 /* RACSignalSpec.m in Sources */,
				5FAF5256174D4D5600CAC810 /* RACStreamExamples.m in Sources */,
				5FAF5257174D4D5600CAC810 /* RACSubjectSpec.m in Sources */,
				5FAF5258174D4D5600CAC810 /* RACSubscriberExamples.m in Sources */,
				5FAF5259174D4D5600CAC810 /* RACSubscriberSpec.m in Sources */,
				AC65FD52176DECB1005ED22B /* UIAlertViewRACSupportSpec.m in Sources */,
				5FAF525A174D4D5600CAC810 /* RACSubscriptingAssignmentTrampolineSpec.m in Sources */,
				5FAF525B174D4D5600CAC810 /* RACTestObject.m in Sources */,
				5FAF525C174D4D5600CAC810 /* RACTupleSpec.m in Sources */,
				5FAF525D174D4D5600CAC810 /* NSObjectRACSelectorSignalSpec.m in Sources */,
				5FAF525E174D4D5600CAC810 /* RACSubclassObject.m in Sources */,
				5FAF5262174D4D8F00CAC810 /* UIBarButtonItemRACSupportSpec.m in Sources */,
				5FAF526B174D574700CAC810 /* NSData+RACSupport.m in Sources */,
				5FAF526C174D574700CAC810 /* NSFileHandle+RACSupport.m in Sources */,
				5FAF526D174D574700CAC810 /* NSNotificationCenter+RACSupport.m in Sources */,
				5FAF526E174D574700CAC810 /* NSString+RACSupport.m in Sources */,
				88302BFE1762A9E6003633BD /* RACTestExampleScheduler.m in Sources */,
				8884DD6B1756B65300F6C379 /* RACSignalStartExamples.m in Sources */,
				D028DB7E179E591E00D1042F /* RACSerialDisposableSpec.m in Sources */,
				5EE9A79B1760D88500EAF5A2 /* UIButtonRACSupportSpec.m in Sources */,
				88302C2F1762C180003633BD /* RACTargetQueueSchedulerSpec.m in Sources */,
				D0A0E227176A84DB007273ED /* RACDisposableSpec.m in Sources */,
				D066C796176D262500C242D2 /* UIControlRACSupportSpec.m in Sources */,
				D066C79D176D263D00C242D2 /* RACTestUIButton.m in Sources */,
				D0C55CE217759559008CDDCA /* RACDelegateProxySpec.m in Sources */,
			);
			runOnlyForDeploymentPostprocessing = 0;
		};
		88037F7E15056328001A5B19 /* Sources */ = {
			isa = PBXSourcesBuildPhase;
			buildActionMask = 2147483647;
			files = (
				88A0B6D2165B2B09005DE8F3 /* RACBlockTrampoline.m in Sources */,
				88037FC71505647E001A5B19 /* NSObject+RACKVOWrapper.m in Sources */,
				88037FC91505648C001A5B19 /* RACSubscriber.m in Sources */,
				88037FCC1505648C001A5B19 /* RACCommand.m in Sources */,
				88037FCD1505648C001A5B19 /* NSControl+RACCommandSupport.m in Sources */,
				88DA309815071CBA00C19D0F /* RACValueTransformer.m in Sources */,
				880B9177150B09190008488E /* RACSubject.m in Sources */,
				88D4AB3F1510F6C30011494F /* RACReplaySubject.m in Sources */,
				88977C3E1512914A00A09EC5 /* RACSignal.m in Sources */,
				883A84DB1513964B006DB4C7 /* RACBehaviorSubject.m in Sources */,
				883A84E01513B5EC006DB4C7 /* RACDisposable.m in Sources */,
				886678711518DCD800DE77EC /* NSObject+RACPropertySubscribing.m in Sources */,
				881B37CD152260BF0079220B /* RACUnit.m in Sources */,
				884476E5152367D100958F44 /* RACScopedDisposable.m in Sources */,
				88B76F8F153726B00053EAE2 /* RACTuple.m in Sources */,
				88E2C6B5153C771C00C7493C /* RACScheduler.m in Sources */,
				88F440D4153DADEA0097B4C3 /* NSObject+RACAppKitBindings.m in Sources */,
				886F702B1551CF920045D68B /* RACGroupedSignal.m in Sources */,
				A1FCC374156754A7008C9686 /* RACObjCRuntime.m in Sources */,
				D0DFBCCE15DD6D40009DADB3 /* RACBacktrace.m in Sources */,
				D0D910D015F915BD00AD2DDA /* RACSignal+Operations.m in Sources */,
				88FC735716114F9C00F8A774 /* RACSubscriptingAssignmentTrampoline.m in Sources */,
				886CEAE4163DE942007632D1 /* NSObject+RACLifting.m in Sources */,
				887ACDA9165878A8009190AD /* NSInvocation+RACTypeParsing.m in Sources */,
				D0E9676D1641EF9C00FCFF06 /* NSArray+RACSequenceAdditions.m in Sources */,
				D0E967711641EF9C00FCFF06 /* NSDictionary+RACSequenceAdditions.m in Sources */,
				D0E967751641EF9C00FCFF06 /* NSOrderedSet+RACSequenceAdditions.m in Sources */,
				D0E967791641EF9C00FCFF06 /* NSSet+RACSequenceAdditions.m in Sources */,
				D0E9677D1641EF9C00FCFF06 /* NSString+RACSequenceAdditions.m in Sources */,
				D0E967811641EF9C00FCFF06 /* RACArraySequence.m in Sources */,
				D0E967851641EF9C00FCFF06 /* RACDynamicSequence.m in Sources */,
				D0E967891641EF9C00FCFF06 /* RACEmptySequence.m in Sources */,
				D028DB76179E53CB00D1042F /* RACSerialDisposable.m in Sources */,
				D0E9678D1641EF9C00FCFF06 /* RACSequence.m in Sources */,
				D0E967911641EF9C00FCFF06 /* RACStringSequence.m in Sources */,
				D0D487031642550100DD7605 /* RACStream.m in Sources */,
				D0EE284D164D906B006954A4 /* RACSignalSequence.m in Sources */,
				881E86A41669304800667F7B /* RACCompoundDisposable.m in Sources */,
				881E87AE16695C5600667F7B /* RACQueueScheduler.m in Sources */,
				881E87B416695EDF00667F7B /* RACImmediateScheduler.m in Sources */,
				881E87C61669636000667F7B /* RACSubscriptionScheduler.m in Sources */,
				5F244773167E5EDE0062180C /* RACPropertySubject.m in Sources */,
				5F45A887168CFA3E00B58A2B /* RACObservablePropertySubject.m in Sources */,
				5F6FE8551692568A00A8D7A6 /* RACBinding.m in Sources */,
				88C5A026169246140045EF05 /* RACMulticastConnection.m in Sources */,
				5F9743F91694A2460024EB82 /* RACEagerSequence.m in Sources */,
				5F773DEC169B46670023069D /* NSEnumerator+RACSequenceAdditions.m in Sources */,
				D077A16F169B740200057BB1 /* RACEvent.m in Sources */,
				8837EA1816A5A33300FC3CDF /* RACKVOTrampoline.m in Sources */,
				D0A0B01616EAA3D100C47593 /* NSText+RACSignalSupport.m in Sources */,
				D0A0B03C16EAA9AC00C47593 /* NSControl+RACTextSignalSupport.m in Sources */,
				6E58405616F22D7500F588A6 /* NSObject+RACDeallocating.m in Sources */,
				880D7A5C16F7B351004A3361 /* NSObject+RACSelectorSignal.m in Sources */,
				D0307EDF1731AAE100D83211 /* RACTupleSequence.m in Sources */,
				D07CD7181731BA3900DE2394 /* RACUnarySequence.m in Sources */,
				5FDC35051736F54700792E52 /* NSString+RACKeyPathUtilities.m in Sources */,
				D0D243BD1741FA13004359C6 /* NSObject+RACDescription.m in Sources */,
				882D071A17614FA7009EDA69 /* RACTargetQueueScheduler.m in Sources */,
				D0A0E230176A8CD6007273ED /* RACPassthroughSubscriber.m in Sources */,
				D05F9D3717984EC000FD7982 /* EXTRuntimeExtensions.m in Sources */,
			);
			runOnlyForDeploymentPostprocessing = 0;
		};
		88CDF7D715000FCF00163A9F /* Sources */ = {
			isa = PBXSourcesBuildPhase;
			buildActionMask = 2147483647;
			files = (
				8820937C1501C8A600796685 /* RACSignalSpec.m in Sources */,
				889D0A8015974B2A00F833E3 /* RACSubjectSpec.m in Sources */,
				D041376915D2281C004BBF80 /* RACKVOWrapperSpec.m in Sources */,
				D028DB7D179E591E00D1042F /* RACSerialDisposableSpec.m in Sources */,
				882CCA1E15F1564D00937D6E /* RACCommandSpec.m in Sources */,
				884848B615F658B800B11BD0 /* NSControlRACSupportSpec.m in Sources */,
				88442A341608A9AD00636B49 /* RACTestObject.m in Sources */,
				88FC735B16114FFB00F8A774 /* RACSubscriptingAssignmentTrampolineSpec.m in Sources */,
				8851A38B16161D500050D47F /* NSObjectRACPropertySubscribingSpec.m in Sources */,
				D0D487061642651400DD7605 /* RACSequenceSpec.m in Sources */,
				D0487AB3164314430085D890 /* RACStreamExamples.m in Sources */,
				D0C70F90164337A2007027B4 /* RACSequenceAdditionsSpec.m in Sources */,
				D0C70F93164337E3007027B4 /* RACSequenceExamples.m in Sources */,
				886CEACD163DE669007632D1 /* RACBlockTrampolineSpec.m in Sources */,
				8801E7511644BDE200A155FE /* NSObjectRACLiftingSpec.m in Sources */,
				D05C5C9D16490C4300DE6D3E /* NSData+RACSupport.m in Sources */,
				D05C5C9E16490C4600DE6D3E /* NSFileHandle+RACSupport.m in Sources */,
				D05C5C9F16490C4900DE6D3E /* NSNotificationCenter+RACSupport.m in Sources */,
				D05C5CA016490C4D00DE6D3E /* NSString+RACSupport.m in Sources */,
				D0C70EC616659333005AAD03 /* RACSubscriberExamples.m in Sources */,
				D0C70EC8166595AD005AAD03 /* RACSubscriberSpec.m in Sources */,
				8803C011166732BA00C36839 /* RACSchedulerSpec.m in Sources */,
				881E86BA1669350B00667F7B /* RACCompoundDisposableSpec.m in Sources */,
				D0700F4C1672994D00D7CD30 /* NSNotificationCenterRACSupportSpec.m in Sources */,
				5F2447AD167E87C50062180C /* RACObservablePropertySubjectSpec.m in Sources */,
				D02221621678910900DBD031 /* RACTupleSpec.m in Sources */,
				5F7EFECF168FBC4B0037E500 /* RACPropertySubjectExamples.m in Sources */,
				5F7EFED0168FBC4B0037E500 /* RACPropertySubjectSpec.m in Sources */,
				D0870C6F16884A0600D0E11D /* RACBacktraceSpec.m in Sources */,
				88C5A02916924BFC0045EF05 /* RACMulticastConnectionSpec.m in Sources */,
				D0EDE76716968AB10072A780 /* RACPropertySignalExamples.m in Sources */,
				5F773DF0169B48830023069D /* NSEnumeratorRACSequenceAdditionsSpec.m in Sources */,
				D077A172169B79A900057BB1 /* RACEventSpec.m in Sources */,
				D0A0B01816EAA5CC00C47593 /* NSTextRACSupportSpec.m in Sources */,
				6E58405F16F3414200F588A6 /* NSObjectRACDeallocatingSpec.m in Sources */,
				1E893381171647A5009071B0 /* NSObjectRACPropertySubscribingExamples.m in Sources */,
				880D7A6616F7BB1A004A3361 /* NSObjectRACSelectorSignalSpec.m in Sources */,
				880D7A6916F7BCC7004A3361 /* RACSubclassObject.m in Sources */,
				5FDC350F1736F81900792E52 /* NSStringRACKeyPathUtilitiesSpec.m in Sources */,
				88302BFD1762A9E6003633BD /* RACTestExampleScheduler.m in Sources */,
				8884DD651756ACF600F6C379 /* RACSignalStartExamples.m in Sources */,
				88302C2E1762C180003633BD /* RACTargetQueueSchedulerSpec.m in Sources */,
				D0A0E226176A84DB007273ED /* RACDisposableSpec.m in Sources */,
				D011F9D01782AFD400EE7E38 /* NSObjectRACAppKitBindingsSpec.m in Sources */,
			);
			runOnlyForDeploymentPostprocessing = 0;
		};
		88F440A7153DAC820097B4C3 /* Sources */ = {
			isa = PBXSourcesBuildPhase;
			buildActionMask = 2147483647;
			files = (
				27A887D11703DC6800040001 /* UIBarButtonItem+RACCommandSupport.m in Sources */,
				8882D4601673B0450080E7CD /* RACBlockTrampoline.m in Sources */,
				88F440BA153DAD570097B4C3 /* RACCommand.m in Sources */,
				88F440BC153DAD5A0097B4C3 /* RACSubscriber.m in Sources */,
				88F440BD153DAD5C0097B4C3 /* RACSignal.m in Sources */,
				88F440CF153DAD850097B4C3 /* NSObject+RACPropertySubscribing.m in Sources */,
				ACB0EAF31797DDD400942FFC /* UIAlertView+RACSignalSupport.m in Sources */,
				88F440CE153DAD830097B4C3 /* NSObject+RACKVOWrapper.m in Sources */,
				88F440C1153DAD640097B4C3 /* RACReplaySubject.m in Sources */,
				88F440C0153DAD630097B4C3 /* RACSubject.m in Sources */,
				88F440C6153DAD6E0097B4C3 /* RACScopedDisposable.m in Sources */,
				88F440C3153DAD690097B4C3 /* RACBehaviorSubject.m in Sources */,
				88F440C9153DAD740097B4C3 /* RACUnit.m in Sources */,
				88F440CB153DAD780097B4C3 /* RACScheduler.m in Sources */,
				88F440CA153DAD760097B4C3 /* RACTuple.m in Sources */,
				88F440C5153DAD6C0097B4C3 /* RACDisposable.m in Sources */,
				88F44263153DC2C70097B4C3 /* UIControl+RACSignalSupport.m in Sources */,
				886F702C1551CF9D0045D68B /* RACGroupedSignal.m in Sources */,
				88F44267153DCAC50097B4C3 /* UITextField+RACSignalSupport.m in Sources */,
				A1FCC27715666AA3008C9686 /* UITextView+RACSignalSupport.m in Sources */,
				A1FCC375156754A7008C9686 /* RACObjCRuntime.m in Sources */,
				A1FCC37B1567DED0008C9686 /* RACDelegateProxy.m in Sources */,
				D0DFBCCF15DD6D40009DADB3 /* RACBacktrace.m in Sources */,
				D0D910D115F915BD00AD2DDA /* RACSignal+Operations.m in Sources */,
				88FC735816114F9C00F8A774 /* RACSubscriptingAssignmentTrampoline.m in Sources */,
				886CEAE5163DE942007632D1 /* NSObject+RACLifting.m in Sources */,
				887ACDAA165878A8009190AD /* NSInvocation+RACTypeParsing.m in Sources */,
				D0E9676E1641EF9C00FCFF06 /* NSArray+RACSequenceAdditions.m in Sources */,
				D0E967721641EF9C00FCFF06 /* NSDictionary+RACSequenceAdditions.m in Sources */,
				D0E967761641EF9C00FCFF06 /* NSOrderedSet+RACSequenceAdditions.m in Sources */,
				D0E9677A1641EF9C00FCFF06 /* NSSet+RACSequenceAdditions.m in Sources */,
				D0E9677E1641EF9C00FCFF06 /* NSString+RACSequenceAdditions.m in Sources */,
				D0E967821641EF9C00FCFF06 /* RACArraySequence.m in Sources */,
				D0E967861641EF9C00FCFF06 /* RACDynamicSequence.m in Sources */,
				D028DB88179E616700D1042F /* UITableViewCell+RACSignalSupport.m in Sources */,
				D0E9678A1641EF9C00FCFF06 /* RACEmptySequence.m in Sources */,
				D0E9678E1641EF9C00FCFF06 /* RACSequence.m in Sources */,
				D0E967921641EF9C00FCFF06 /* RACStringSequence.m in Sources */,
				D0D487041642550100DD7605 /* RACStream.m in Sources */,
				D0EE284E164D906B006954A4 /* RACSignalSequence.m in Sources */,
				881E86A51669304800667F7B /* RACCompoundDisposable.m in Sources */,
				881E87AF16695C5600667F7B /* RACQueueScheduler.m in Sources */,
				881E87B516695EDF00667F7B /* RACImmediateScheduler.m in Sources */,
				881E87C71669636000667F7B /* RACSubscriptionScheduler.m in Sources */,
				5F244774167E5EDE0062180C /* RACPropertySubject.m in Sources */,
				D028DB77179E53CB00D1042F /* RACSerialDisposable.m in Sources */,
				5F45A888168CFA3E00B58A2B /* RACObservablePropertySubject.m in Sources */,
				5F6FE8561692568A00A8D7A6 /* RACBinding.m in Sources */,
				88C5A027169246140045EF05 /* RACMulticastConnection.m in Sources */,
				5F9743FA1694A2460024EB82 /* RACEagerSequence.m in Sources */,
				5F773DED169B46670023069D /* NSEnumerator+RACSequenceAdditions.m in Sources */,
				D077A170169B740200057BB1 /* RACEvent.m in Sources */,
				8837EA1916A5A33300FC3CDF /* RACKVOTrampoline.m in Sources */,
				6E58405D16F22F7800F588A6 /* NSObject+RACDeallocating.m in Sources */,
				880D7A5D16F7B351004A3361 /* NSObject+RACSelectorSignal.m in Sources */,
				D0307EE01731AAE100D83211 /* RACTupleSequence.m in Sources */,
				D07CD7191731BA3900DE2394 /* RACUnarySequence.m in Sources */,
				1EC06B18173CB04000365258 /* UIGestureRecognizer+RACSignalSupport.m in Sources */,
				5FDC35061736F54700792E52 /* NSString+RACKeyPathUtilities.m in Sources */,
				D0D243BE1741FA13004359C6 /* NSObject+RACDescription.m in Sources */,
				5EE9A7941760D61300EAF5A2 /* UIButton+RACCommandSupport.m in Sources */,
				882D071F17615139009EDA69 /* RACTargetQueueScheduler.m in Sources */,
				D0A0E231176A8CD6007273ED /* RACPassthroughSubscriber.m in Sources */,
				557A4B5B177648C7008EF796 /* UIActionSheet+RACSignalSupport.m in Sources */,
				D05F9D3817984EC000FD7982 /* EXTRuntimeExtensions.m in Sources */,
			);
			runOnlyForDeploymentPostprocessing = 0;
		};
/* End PBXSourcesBuildPhase section */

/* Begin PBXTargetDependency section */
		1860F436177C91B500C7B3C9 /* PBXTargetDependency */ = {
			isa = PBXTargetDependency;
			target = 1860F411177C91B500C7B3C9 /* ReactiveCocoa-iOS-UIKitTestHost */;
			targetProxy = 1860F435177C91B500C7B3C9 /* PBXContainerItemProxy */;
		};
		1860F452177C960700C7B3C9 /* PBXTargetDependency */ = {
			isa = PBXTargetDependency;
			name = "Specta-iOS";
			targetProxy = 1860F451177C960700C7B3C9 /* PBXContainerItemProxy */;
		};
		1860F454177C960700C7B3C9 /* PBXTargetDependency */ = {
			isa = PBXTargetDependency;
			name = "Expecta-iOS";
			targetProxy = 1860F453177C960700C7B3C9 /* PBXContainerItemProxy */;
		};
		88037FDB150564E9001A5B19 /* PBXTargetDependency */ = {
			isa = PBXTargetDependency;
			target = 88037F8215056328001A5B19 /* ReactiveCocoa */;
			targetProxy = 88037FDA150564E9001A5B19 /* PBXContainerItemProxy */;
		};
		8803806E15056B15001A5B19 /* PBXTargetDependency */ = {
			isa = PBXTargetDependency;
			name = Specta;
			targetProxy = 8803806D15056B15001A5B19 /* PBXContainerItemProxy */;
		};
		8803807015056B1B001A5B19 /* PBXTargetDependency */ = {
			isa = PBXTargetDependency;
			name = Expecta;
			targetProxy = 8803806F15056B1B001A5B19 /* PBXContainerItemProxy */;
		};
		D0ED9DB617501806003859A6 /* PBXTargetDependency */ = {
			isa = PBXTargetDependency;
			target = 88F440AA153DAC820097B4C3 /* ReactiveCocoa-iOS */;
			targetProxy = D0ED9DB517501806003859A6 /* PBXContainerItemProxy */;
		};
		D0ED9DBE1750180B003859A6 /* PBXTargetDependency */ = {
			isa = PBXTargetDependency;
			name = "Specta-iOS";
			targetProxy = D0ED9DBD1750180B003859A6 /* PBXContainerItemProxy */;
		};
		D0ED9DC01750180B003859A6 /* PBXTargetDependency */ = {
			isa = PBXTargetDependency;
			name = "Expecta-iOS";
			targetProxy = D0ED9DBF1750180B003859A6 /* PBXContainerItemProxy */;
		};
		D0F117C3179F0A91006CE68F /* PBXTargetDependency */ = {
			isa = PBXTargetDependency;
			target = 88F440AA153DAC820097B4C3 /* ReactiveCocoa-iOS */;
			targetProxy = D0F117C2179F0A91006CE68F /* PBXContainerItemProxy */;
		};
/* End PBXTargetDependency section */

/* Begin PBXVariantGroup section */
		1860F41C177C91B500C7B3C9 /* InfoPlist.strings */ = {
			isa = PBXVariantGroup;
			children = (
				1860F41D177C91B500C7B3C9 /* en */,
			);
			name = InfoPlist.strings;
			sourceTree = "<group>";
		};
		1860F43A177C91B500C7B3C9 /* InfoPlist.strings */ = {
			isa = PBXVariantGroup;
			children = (
				1860F43B177C91B500C7B3C9 /* en */,
			);
			name = InfoPlist.strings;
			sourceTree = "<group>";
		};
		88CDF7C815000FCE00163A9F /* InfoPlist.strings */ = {
			isa = PBXVariantGroup;
			children = (
				88CDF7C915000FCE00163A9F /* en */,
			);
			name = InfoPlist.strings;
			sourceTree = "<group>";
		};
		88CDF7E515000FCF00163A9F /* InfoPlist.strings */ = {
			isa = PBXVariantGroup;
			children = (
				88CDF7E615000FCF00163A9F /* en */,
			);
			name = InfoPlist.strings;
			sourceTree = "<group>";
		};
/* End PBXVariantGroup section */

/* Begin XCBuildConfiguration section */
		1860F440177C91B500C7B3C9 /* Debug */ = {
			isa = XCBuildConfiguration;
			baseConfigurationReference = D094E45D17775B1000906BF7 /* iOS-Application.xcconfig */;
			buildSettings = {
				FRAMEWORK_SEARCH_PATHS = (
					"\"$(SDKROOT)/Developer/Library/Frameworks\"",
					"\"$(DEVELOPER_LIBRARY_DIR)/Frameworks\"",
				);
				GCC_PREFIX_HEADER = "ReactiveCocoaTests/ReactiveCocoaTests-Prefix.pch";
				HEADER_SEARCH_PATHS = (
					"\"$(PROJECT_DIR)/../external/specta/src\"",
					"\"$(PROJECT_DIR)/../external/expecta/src\"/**",
					"$(inherited)",
				);
				INFOPLIST_FILE = "ReactiveCocoaTests/UIKit/UIKitTestHost/ReactiveCocoa-iOS-UIKitTestHost-Info.plist";
				OTHER_LDFLAGS = "-all_load";
				PRODUCT_NAME = "$(TARGET_NAME)";
				WRAPPER_EXTENSION = app;
			};
			name = Debug;
		};
		1860F441177C91B500C7B3C9 /* Test */ = {
			isa = XCBuildConfiguration;
			baseConfigurationReference = D094E45D17775B1000906BF7 /* iOS-Application.xcconfig */;
			buildSettings = {
				FRAMEWORK_SEARCH_PATHS = (
					"\"$(SDKROOT)/Developer/Library/Frameworks\"",
					"\"$(DEVELOPER_LIBRARY_DIR)/Frameworks\"",
				);
				GCC_PREFIX_HEADER = "ReactiveCocoaTests/ReactiveCocoaTests-Prefix.pch";
				HEADER_SEARCH_PATHS = (
					"\"$(PROJECT_DIR)/../external/specta/src\"",
					"\"$(PROJECT_DIR)/../external/expecta/src\"/**",
					"$(inherited)",
				);
				INFOPLIST_FILE = "ReactiveCocoaTests/UIKit/UIKitTestHost/ReactiveCocoa-iOS-UIKitTestHost-Info.plist";
				OTHER_LDFLAGS = "-all_load";
				PRODUCT_NAME = "$(TARGET_NAME)";
				WRAPPER_EXTENSION = app;
			};
			name = Test;
		};
		1860F442177C91B500C7B3C9 /* Release */ = {
			isa = XCBuildConfiguration;
			baseConfigurationReference = D094E45D17775B1000906BF7 /* iOS-Application.xcconfig */;
			buildSettings = {
				FRAMEWORK_SEARCH_PATHS = (
					"\"$(SDKROOT)/Developer/Library/Frameworks\"",
					"\"$(DEVELOPER_LIBRARY_DIR)/Frameworks\"",
				);
				GCC_PREFIX_HEADER = "ReactiveCocoaTests/ReactiveCocoaTests-Prefix.pch";
				HEADER_SEARCH_PATHS = (
					"\"$(PROJECT_DIR)/../external/specta/src\"",
					"\"$(PROJECT_DIR)/../external/expecta/src\"/**",
					"$(inherited)",
				);
				INFOPLIST_FILE = "ReactiveCocoaTests/UIKit/UIKitTestHost/ReactiveCocoa-iOS-UIKitTestHost-Info.plist";
				OTHER_LDFLAGS = "-all_load";
				PRODUCT_NAME = "$(TARGET_NAME)";
				WRAPPER_EXTENSION = app;
			};
			name = Release;
		};
		1860F443177C91B500C7B3C9 /* Profile */ = {
			isa = XCBuildConfiguration;
			baseConfigurationReference = D094E45D17775B1000906BF7 /* iOS-Application.xcconfig */;
			buildSettings = {
				FRAMEWORK_SEARCH_PATHS = (
					"\"$(SDKROOT)/Developer/Library/Frameworks\"",
					"\"$(DEVELOPER_LIBRARY_DIR)/Frameworks\"",
				);
				GCC_PREFIX_HEADER = "ReactiveCocoaTests/ReactiveCocoaTests-Prefix.pch";
				HEADER_SEARCH_PATHS = (
					"\"$(PROJECT_DIR)/../external/specta/src\"",
					"\"$(PROJECT_DIR)/../external/expecta/src\"/**",
					"$(inherited)",
				);
				INFOPLIST_FILE = "ReactiveCocoaTests/UIKit/UIKitTestHost/ReactiveCocoa-iOS-UIKitTestHost-Info.plist";
				OTHER_LDFLAGS = "-all_load";
				PRODUCT_NAME = "$(TARGET_NAME)";
				WRAPPER_EXTENSION = app;
			};
			name = Profile;
		};
		1860F444177C91B500C7B3C9 /* Debug */ = {
			isa = XCBuildConfiguration;
			baseConfigurationReference = D094E45D17775B1000906BF7 /* iOS-Application.xcconfig */;
			buildSettings = {
				BUNDLE_LOADER = "$(BUILT_PRODUCTS_DIR)/ReactiveCocoa-iOS-UIKitTestHost.app/ReactiveCocoa-iOS-UIKitTestHost";
				CLANG_CXX_LANGUAGE_STANDARD = "gnu++0x";
				CLANG_CXX_LIBRARY = "libc++";
				FRAMEWORK_SEARCH_PATHS = (
					"\"$(SDKROOT)/Developer/Library/Frameworks\"",
					"\"$(DEVELOPER_LIBRARY_DIR)/Frameworks\"",
				);
				GCC_C_LANGUAGE_STANDARD = gnu99;
				GCC_PREFIX_HEADER = "ReactiveCocoaTests/ReactiveCocoaTests-Prefix.pch";
				HEADER_SEARCH_PATHS = (
					"\"$(PROJECT_DIR)/../external/specta/src\"",
					"\"$(PROJECT_DIR)/../external/expecta/src\"/**",
					"$(inherited)",
					"\"$(SDKROOT)/Developer/Library/Frameworks\"",
					"\"$(DEVELOPER_LIBRARY_DIR)/Frameworks\"\n\n//:configuration",
				);
				INFOPLIST_FILE = "ReactiveCocoaTests/UIKit/UIKitTests/ReactiveCocoa-iOS-UIKitTestHostTests-Info.plist";
				OTHER_LDFLAGS = "-all_load";
				PRODUCT_NAME = "$(TARGET_NAME)";
				TEST_HOST = "$(BUNDLE_LOADER)";
				WRAPPER_EXTENSION = octest;
			};
			name = Debug;
		};
		1860F445177C91B500C7B3C9 /* Test */ = {
			isa = XCBuildConfiguration;
			baseConfigurationReference = D094E45D17775B1000906BF7 /* iOS-Application.xcconfig */;
			buildSettings = {
				BUNDLE_LOADER = "$(BUILT_PRODUCTS_DIR)/ReactiveCocoa-iOS-UIKitTestHost.app/ReactiveCocoa-iOS-UIKitTestHost";
				CLANG_CXX_LANGUAGE_STANDARD = "gnu++0x";
				CLANG_CXX_LIBRARY = "libc++";
				FRAMEWORK_SEARCH_PATHS = (
					"\"$(SDKROOT)/Developer/Library/Frameworks\"",
					"\"$(DEVELOPER_LIBRARY_DIR)/Frameworks\"",
				);
				GCC_C_LANGUAGE_STANDARD = gnu99;
				GCC_PREFIX_HEADER = "ReactiveCocoaTests/ReactiveCocoaTests-Prefix.pch";
				HEADER_SEARCH_PATHS = (
					"\"$(PROJECT_DIR)/../external/specta/src\"",
					"\"$(PROJECT_DIR)/../external/expecta/src\"/**",
					"$(inherited)",
					"\"$(SDKROOT)/Developer/Library/Frameworks\"",
					"\"$(DEVELOPER_LIBRARY_DIR)/Frameworks\"\n\n//:configuration",
				);
				INFOPLIST_FILE = "ReactiveCocoaTests/UIKit/UIKitTests/ReactiveCocoa-iOS-UIKitTestHostTests-Info.plist";
				OTHER_LDFLAGS = "-all_load";
				PRODUCT_NAME = "$(TARGET_NAME)";
				TEST_HOST = "$(BUNDLE_LOADER)";
				WRAPPER_EXTENSION = octest;
			};
			name = Test;
		};
		1860F446177C91B500C7B3C9 /* Release */ = {
			isa = XCBuildConfiguration;
			baseConfigurationReference = D094E45D17775B1000906BF7 /* iOS-Application.xcconfig */;
			buildSettings = {
				BUNDLE_LOADER = "$(BUILT_PRODUCTS_DIR)/ReactiveCocoa-iOS-UIKitTestHost.app/ReactiveCocoa-iOS-UIKitTestHost";
				CLANG_CXX_LANGUAGE_STANDARD = "gnu++0x";
				CLANG_CXX_LIBRARY = "libc++";
				FRAMEWORK_SEARCH_PATHS = (
					"\"$(SDKROOT)/Developer/Library/Frameworks\"",
					"\"$(DEVELOPER_LIBRARY_DIR)/Frameworks\"",
				);
				GCC_C_LANGUAGE_STANDARD = gnu99;
				GCC_PREFIX_HEADER = "ReactiveCocoaTests/ReactiveCocoaTests-Prefix.pch";
				HEADER_SEARCH_PATHS = (
					"\"$(PROJECT_DIR)/../external/specta/src\"",
					"\"$(PROJECT_DIR)/../external/expecta/src\"/**",
					"$(inherited)",
					"\"$(SDKROOT)/Developer/Library/Frameworks\"",
					"\"$(DEVELOPER_LIBRARY_DIR)/Frameworks\"\n\n//:configuration",
				);
				INFOPLIST_FILE = "ReactiveCocoaTests/UIKit/UIKitTests/ReactiveCocoa-iOS-UIKitTestHostTests-Info.plist";
				OTHER_LDFLAGS = "-all_load";
				PRODUCT_NAME = "$(TARGET_NAME)";
				TEST_HOST = "$(BUNDLE_LOADER)";
				WRAPPER_EXTENSION = octest;
			};
			name = Release;
		};
		1860F447177C91B500C7B3C9 /* Profile */ = {
			isa = XCBuildConfiguration;
			baseConfigurationReference = D094E45D17775B1000906BF7 /* iOS-Application.xcconfig */;
			buildSettings = {
				BUNDLE_LOADER = "$(BUILT_PRODUCTS_DIR)/ReactiveCocoa-iOS-UIKitTestHost.app/ReactiveCocoa-iOS-UIKitTestHost";
				CLANG_CXX_LANGUAGE_STANDARD = "gnu++0x";
				CLANG_CXX_LIBRARY = "libc++";
				FRAMEWORK_SEARCH_PATHS = (
					"\"$(SDKROOT)/Developer/Library/Frameworks\"",
					"\"$(DEVELOPER_LIBRARY_DIR)/Frameworks\"",
				);
				GCC_C_LANGUAGE_STANDARD = gnu99;
				GCC_PREFIX_HEADER = "ReactiveCocoaTests/ReactiveCocoaTests-Prefix.pch";
				HEADER_SEARCH_PATHS = (
					"\"$(PROJECT_DIR)/../external/specta/src\"",
					"\"$(PROJECT_DIR)/../external/expecta/src\"/**",
					"$(inherited)",
					"\"$(SDKROOT)/Developer/Library/Frameworks\"",
					"\"$(DEVELOPER_LIBRARY_DIR)/Frameworks\"\n\n//:configuration",
				);
				INFOPLIST_FILE = "ReactiveCocoaTests/UIKit/UIKitTests/ReactiveCocoa-iOS-UIKitTestHostTests-Info.plist";
				OTHER_LDFLAGS = "-all_load";
				PRODUCT_NAME = "$(TARGET_NAME)";
				TEST_HOST = "$(BUNDLE_LOADER)";
				WRAPPER_EXTENSION = octest;
			};
			name = Profile;
		};
		5FAF5233174D4C2000CAC810 /* Debug */ = {
			isa = XCBuildConfiguration;
			baseConfigurationReference = D094E45D17775B1000906BF7 /* iOS-Application.xcconfig */;
			buildSettings = {
				FRAMEWORK_SEARCH_PATHS = (
					"\"$(SDKROOT)/Developer/Library/Frameworks\"",
					"\"$(DEVELOPER_LIBRARY_DIR)/Frameworks\"",
				);
				GCC_PREFIX_HEADER = "ReactiveCocoaTests/ReactiveCocoaTests-Prefix.pch";
				HEADER_SEARCH_PATHS = (
					"\"$(PROJECT_DIR)/../external/specta/src\"",
					"\"$(PROJECT_DIR)/../external/expecta/src\"/**",
					"$(inherited)",
				);
				INFOPLIST_FILE = "ReactiveCocoaTests/ReactiveCocoaTests-Info.plist";
				OTHER_LDFLAGS = "-ObjC";
				PRODUCT_NAME = "$(TARGET_NAME)";
				WRAPPER_EXTENSION = octest;
			};
			name = Debug;
		};
		5FAF5234174D4C2000CAC810 /* Test */ = {
			isa = XCBuildConfiguration;
			baseConfigurationReference = D094E45D17775B1000906BF7 /* iOS-Application.xcconfig */;
			buildSettings = {
				FRAMEWORK_SEARCH_PATHS = (
					"\"$(SDKROOT)/Developer/Library/Frameworks\"",
					"\"$(DEVELOPER_LIBRARY_DIR)/Frameworks\"",
				);
				GCC_PREFIX_HEADER = "ReactiveCocoaTests/ReactiveCocoaTests-Prefix.pch";
				HEADER_SEARCH_PATHS = (
					"\"$(PROJECT_DIR)/../external/specta/src\"",
					"\"$(PROJECT_DIR)/../external/expecta/src\"/**",
					"$(inherited)",
				);
				INFOPLIST_FILE = "ReactiveCocoaTests/ReactiveCocoaTests-Info.plist";
				OTHER_LDFLAGS = "-ObjC";
				PRODUCT_NAME = "$(TARGET_NAME)";
				WRAPPER_EXTENSION = octest;
			};
			name = Test;
		};
		5FAF5235174D4C2000CAC810 /* Release */ = {
			isa = XCBuildConfiguration;
			baseConfigurationReference = D094E45D17775B1000906BF7 /* iOS-Application.xcconfig */;
			buildSettings = {
				FRAMEWORK_SEARCH_PATHS = (
					"\"$(SDKROOT)/Developer/Library/Frameworks\"",
					"\"$(DEVELOPER_LIBRARY_DIR)/Frameworks\"",
				);
				GCC_PREFIX_HEADER = "ReactiveCocoaTests/ReactiveCocoaTests-Prefix.pch";
				HEADER_SEARCH_PATHS = (
					"\"$(PROJECT_DIR)/../external/specta/src\"",
					"\"$(PROJECT_DIR)/../external/expecta/src\"/**",
					"$(inherited)",
				);
				INFOPLIST_FILE = "ReactiveCocoaTests/ReactiveCocoaTests-Info.plist";
				OTHER_LDFLAGS = "-ObjC";
				PRODUCT_NAME = "$(TARGET_NAME)";
				WRAPPER_EXTENSION = octest;
			};
			name = Release;
		};
		5FAF5236174D4C2000CAC810 /* Profile */ = {
			isa = XCBuildConfiguration;
			baseConfigurationReference = D094E45D17775B1000906BF7 /* iOS-Application.xcconfig */;
			buildSettings = {
				FRAMEWORK_SEARCH_PATHS = (
					"\"$(SDKROOT)/Developer/Library/Frameworks\"",
					"\"$(DEVELOPER_LIBRARY_DIR)/Frameworks\"",
				);
				GCC_PREFIX_HEADER = "ReactiveCocoaTests/ReactiveCocoaTests-Prefix.pch";
				HEADER_SEARCH_PATHS = (
					"\"$(PROJECT_DIR)/../external/specta/src\"",
					"\"$(PROJECT_DIR)/../external/expecta/src\"/**",
					"$(inherited)",
				);
				INFOPLIST_FILE = "ReactiveCocoaTests/ReactiveCocoaTests-Info.plist";
				OTHER_LDFLAGS = "-ObjC";
				PRODUCT_NAME = "$(TARGET_NAME)";
				WRAPPER_EXTENSION = octest;
			};
			name = Profile;
		};
		88037F9015056328001A5B19 /* Debug */ = {
			isa = XCBuildConfiguration;
			baseConfigurationReference = D094E46417775B1000906BF7 /* Mac-Framework.xcconfig */;
			buildSettings = {
				DYLIB_COMPATIBILITY_VERSION = 1;
				DYLIB_CURRENT_VERSION = 1;
				FRAMEWORK_VERSION = A;
				GCC_PREFIX_HEADER = "ReactiveCocoa/ReactiveCocoa-Prefix.pch";
				INFOPLIST_FILE = "ReactiveCocoa/ReactiveCocoa-Info.plist";
				PRODUCT_NAME = "$(TARGET_NAME)";
				WRAPPER_EXTENSION = framework;
			};
			name = Debug;
		};
		88037F9115056328001A5B19 /* Release */ = {
			isa = XCBuildConfiguration;
			baseConfigurationReference = D094E46417775B1000906BF7 /* Mac-Framework.xcconfig */;
			buildSettings = {
				DYLIB_COMPATIBILITY_VERSION = 1;
				DYLIB_CURRENT_VERSION = 1;
				FRAMEWORK_VERSION = A;
				GCC_PREFIX_HEADER = "ReactiveCocoa/ReactiveCocoa-Prefix.pch";
				INFOPLIST_FILE = "ReactiveCocoa/ReactiveCocoa-Info.plist";
				PRODUCT_NAME = "$(TARGET_NAME)";
				WRAPPER_EXTENSION = framework;
			};
			name = Release;
		};
		88997CAA1728912B00C569A6 /* Test */ = {
			isa = XCBuildConfiguration;
			baseConfigurationReference = D094E45817775B1000906BF7 /* Test.xcconfig */;
			buildSettings = {
				ARCHS = "$(ARCHS_STANDARD_64_BIT)";
				CLANG_WARN_IMPLICIT_SIGN_CONVERSION = YES;
				GCC_WARN_ABOUT_MISSING_NEWLINE = YES;
				GCC_WARN_STRICT_SELECTOR_MATCH = YES;
				GCC_WARN_UNDECLARED_SELECTOR = YES;
				IPHONEOS_DEPLOYMENT_TARGET = 5.0;
				MACOSX_DEPLOYMENT_TARGET = 10.7;
				SDKROOT = macosx;
				TARGETED_DEVICE_FAMILY = "1,2";
				VALID_ARCHS = x86_64;
				WARNING_CFLAGS = (
					"-Werror",
					"-Wall",
				);
			};
			name = Test;
		};
		88997CAB1728912B00C569A6 /* Test */ = {
			isa = XCBuildConfiguration;
			baseConfigurationReference = D094E46417775B1000906BF7 /* Mac-Framework.xcconfig */;
			buildSettings = {
				DYLIB_COMPATIBILITY_VERSION = 1;
				DYLIB_CURRENT_VERSION = 1;
				FRAMEWORK_VERSION = A;
				GCC_PREFIX_HEADER = "ReactiveCocoa/ReactiveCocoa-Prefix.pch";
				INFOPLIST_FILE = "ReactiveCocoa/ReactiveCocoa-Info.plist";
				PRODUCT_NAME = "$(TARGET_NAME)";
				WRAPPER_EXTENSION = framework;
			};
			name = Test;
		};
		88997CAC1728912B00C569A6 /* Test */ = {
			isa = XCBuildConfiguration;
			baseConfigurationReference = D094E45F17775B1000906BF7 /* iOS-StaticLibrary.xcconfig */;
			buildSettings = {
				GCC_PREFIX_HEADER = "ReactiveCocoa/ReactiveCocoa-Prefix.pch";
				PRODUCT_NAME = "$(TARGET_NAME)";
				PUBLIC_HEADERS_FOLDER_PATH = include/ReactiveCocoa;
			};
			name = Test;
		};
		88997CAD1728912B00C569A6 /* Test */ = {
			isa = XCBuildConfiguration;
			baseConfigurationReference = D094E46117775B1000906BF7 /* Mac-Application.xcconfig */;
			buildSettings = {
				FRAMEWORK_SEARCH_PATHS = "$(DEVELOPER_LIBRARY_DIR)/Frameworks";
				GCC_PREFIX_HEADER = "ReactiveCocoaTests/ReactiveCocoaTests-Prefix.pch";
				HEADER_SEARCH_PATHS = (
					"\"$(PROJECT_DIR)/../external/specta/src\"",
					"\"$(PROJECT_DIR)/../external/expecta/src\"/**",
				);
				INFOPLIST_FILE = "ReactiveCocoaTests/ReactiveCocoaTests-Info.plist";
				OTHER_LDFLAGS = "-ObjC";
				PRODUCT_NAME = ReactiveCocoaTests;
				VALID_ARCHS = x86_64;
				WRAPPER_EXTENSION = octest;
			};
			name = Test;
		};
		88CDF7EB15000FCF00163A9F /* Debug */ = {
			isa = XCBuildConfiguration;
			baseConfigurationReference = D094E45517775B1000906BF7 /* Debug.xcconfig */;
			buildSettings = {
				ARCHS = "$(ARCHS_STANDARD_64_BIT)";
				CLANG_WARN_IMPLICIT_SIGN_CONVERSION = YES;
				GCC_WARN_ABOUT_MISSING_NEWLINE = YES;
				GCC_WARN_STRICT_SELECTOR_MATCH = YES;
				GCC_WARN_UNDECLARED_SELECTOR = YES;
				IPHONEOS_DEPLOYMENT_TARGET = 5.0;
				MACOSX_DEPLOYMENT_TARGET = 10.7;
				SDKROOT = macosx;
				TARGETED_DEVICE_FAMILY = "1,2";
				VALID_ARCHS = x86_64;
				WARNING_CFLAGS = (
					"-Werror",
					"-Wall",
				);
			};
			name = Debug;
		};
		88CDF7EC15000FCF00163A9F /* Release */ = {
			isa = XCBuildConfiguration;
			baseConfigurationReference = D094E45717775B1000906BF7 /* Release.xcconfig */;
			buildSettings = {
				ARCHS = "$(ARCHS_STANDARD_64_BIT)";
				CLANG_WARN_IMPLICIT_SIGN_CONVERSION = YES;
				GCC_WARN_ABOUT_MISSING_NEWLINE = YES;
				GCC_WARN_STRICT_SELECTOR_MATCH = YES;
				GCC_WARN_UNDECLARED_SELECTOR = YES;
				IPHONEOS_DEPLOYMENT_TARGET = 5.0;
				MACOSX_DEPLOYMENT_TARGET = 10.7;
				SDKROOT = macosx;
				TARGETED_DEVICE_FAMILY = "1,2";
				VALID_ARCHS = x86_64;
				WARNING_CFLAGS = (
					"-Werror",
					"-Wall",
				);
			};
			name = Release;
		};
		88CDF7F115000FCF00163A9F /* Debug */ = {
			isa = XCBuildConfiguration;
			baseConfigurationReference = D094E46117775B1000906BF7 /* Mac-Application.xcconfig */;
			buildSettings = {
				FRAMEWORK_SEARCH_PATHS = "$(DEVELOPER_LIBRARY_DIR)/Frameworks";
				GCC_PREFIX_HEADER = "ReactiveCocoaTests/ReactiveCocoaTests-Prefix.pch";
				HEADER_SEARCH_PATHS = (
					"\"$(PROJECT_DIR)/../external/specta/src\"",
					"\"$(PROJECT_DIR)/../external/expecta/src\"/**",
				);
				INFOPLIST_FILE = "ReactiveCocoaTests/ReactiveCocoaTests-Info.plist";
				OTHER_LDFLAGS = "-ObjC";
				PRODUCT_NAME = ReactiveCocoaTests;
				VALID_ARCHS = x86_64;
				WRAPPER_EXTENSION = octest;
			};
			name = Debug;
		};
		88CDF7F215000FCF00163A9F /* Release */ = {
			isa = XCBuildConfiguration;
			baseConfigurationReference = D094E46117775B1000906BF7 /* Mac-Application.xcconfig */;
			buildSettings = {
				FRAMEWORK_SEARCH_PATHS = "$(DEVELOPER_LIBRARY_DIR)/Frameworks";
				GCC_PREFIX_HEADER = "ReactiveCocoaTests/ReactiveCocoaTests-Prefix.pch";
				HEADER_SEARCH_PATHS = (
					"\"$(PROJECT_DIR)/../external/specta/src\"",
					"\"$(PROJECT_DIR)/../external/expecta/src\"/**",
				);
				INFOPLIST_FILE = "ReactiveCocoaTests/ReactiveCocoaTests-Info.plist";
				OTHER_LDFLAGS = "-ObjC";
				PRODUCT_NAME = ReactiveCocoaTests;
				VALID_ARCHS = x86_64;
				WRAPPER_EXTENSION = octest;
			};
			name = Release;
		};
		88F440B4153DAC820097B4C3 /* Debug */ = {
			isa = XCBuildConfiguration;
			baseConfigurationReference = D094E45F17775B1000906BF7 /* iOS-StaticLibrary.xcconfig */;
			buildSettings = {
				GCC_PREFIX_HEADER = "ReactiveCocoa/ReactiveCocoa-Prefix.pch";
				PRODUCT_NAME = "$(TARGET_NAME)";
				PUBLIC_HEADERS_FOLDER_PATH = include/ReactiveCocoa;
			};
			name = Debug;
		};
		88F440B5153DAC820097B4C3 /* Release */ = {
			isa = XCBuildConfiguration;
			baseConfigurationReference = D094E45F17775B1000906BF7 /* iOS-StaticLibrary.xcconfig */;
			buildSettings = {
				GCC_PREFIX_HEADER = "ReactiveCocoa/ReactiveCocoa-Prefix.pch";
				PRODUCT_NAME = "$(TARGET_NAME)";
				PUBLIC_HEADERS_FOLDER_PATH = include/ReactiveCocoa;
			};
			name = Release;
		};
		D095BDD115CB2F9D00E9BB13 /* Profile */ = {
			isa = XCBuildConfiguration;
			baseConfigurationReference = D094E45617775B1000906BF7 /* Profile.xcconfig */;
			buildSettings = {
				ARCHS = "$(ARCHS_STANDARD_64_BIT)";
				CLANG_WARN_IMPLICIT_SIGN_CONVERSION = YES;
				GCC_WARN_ABOUT_MISSING_NEWLINE = YES;
				GCC_WARN_STRICT_SELECTOR_MATCH = YES;
				GCC_WARN_UNDECLARED_SELECTOR = YES;
				IPHONEOS_DEPLOYMENT_TARGET = 5.0;
				MACOSX_DEPLOYMENT_TARGET = 10.7;
				SDKROOT = macosx;
				TARGETED_DEVICE_FAMILY = "1,2";
				VALID_ARCHS = x86_64;
				WARNING_CFLAGS = (
					"-Werror",
					"-Wall",
				);
			};
			name = Profile;
		};
		D095BDD215CB2F9D00E9BB13 /* Profile */ = {
			isa = XCBuildConfiguration;
			baseConfigurationReference = D094E46417775B1000906BF7 /* Mac-Framework.xcconfig */;
			buildSettings = {
				DYLIB_COMPATIBILITY_VERSION = 1;
				DYLIB_CURRENT_VERSION = 1;
				FRAMEWORK_VERSION = A;
				GCC_PREFIX_HEADER = "ReactiveCocoa/ReactiveCocoa-Prefix.pch";
				INFOPLIST_FILE = "ReactiveCocoa/ReactiveCocoa-Info.plist";
				PRODUCT_NAME = "$(TARGET_NAME)";
				WRAPPER_EXTENSION = framework;
			};
			name = Profile;
		};
		D095BDD315CB2F9D00E9BB13 /* Profile */ = {
			isa = XCBuildConfiguration;
			baseConfigurationReference = D094E45F17775B1000906BF7 /* iOS-StaticLibrary.xcconfig */;
			buildSettings = {
				GCC_PREFIX_HEADER = "ReactiveCocoa/ReactiveCocoa-Prefix.pch";
				PRODUCT_NAME = "$(TARGET_NAME)";
				PUBLIC_HEADERS_FOLDER_PATH = include/ReactiveCocoa;
			};
			name = Profile;
		};
		D095BDD415CB2F9D00E9BB13 /* Profile */ = {
			isa = XCBuildConfiguration;
			baseConfigurationReference = D094E46117775B1000906BF7 /* Mac-Application.xcconfig */;
			buildSettings = {
				FRAMEWORK_SEARCH_PATHS = "$(DEVELOPER_LIBRARY_DIR)/Frameworks";
				GCC_PREFIX_HEADER = "ReactiveCocoaTests/ReactiveCocoaTests-Prefix.pch";
				HEADER_SEARCH_PATHS = (
					"\"$(PROJECT_DIR)/../external/specta/src\"",
					"\"$(PROJECT_DIR)/../external/expecta/src\"/**",
				);
				INFOPLIST_FILE = "ReactiveCocoaTests/ReactiveCocoaTests-Info.plist";
				OTHER_LDFLAGS = "-ObjC";
				PRODUCT_NAME = ReactiveCocoaTests;
				VALID_ARCHS = x86_64;
				WRAPPER_EXTENSION = octest;
			};
			name = Profile;
		};
/* End XCBuildConfiguration section */

/* Begin XCConfigurationList section */
		1860F44C177C91B500C7B3C9 /* Build configuration list for PBXNativeTarget "ReactiveCocoa-iOS-UIKitTestHost" */ = {
			isa = XCConfigurationList;
			buildConfigurations = (
				1860F440177C91B500C7B3C9 /* Debug */,
				1860F441177C91B500C7B3C9 /* Test */,
				1860F442177C91B500C7B3C9 /* Release */,
				1860F443177C91B500C7B3C9 /* Profile */,
			);
			defaultConfigurationIsVisible = 0;
			defaultConfigurationName = Release;
		};
		1860F44D177C91B500C7B3C9 /* Build configuration list for PBXNativeTarget "ReactiveCocoa-iOS-UIKitTestHostTests" */ = {
			isa = XCConfigurationList;
			buildConfigurations = (
				1860F444177C91B500C7B3C9 /* Debug */,
				1860F445177C91B500C7B3C9 /* Test */,
				1860F446177C91B500C7B3C9 /* Release */,
				1860F447177C91B500C7B3C9 /* Profile */,
			);
			defaultConfigurationIsVisible = 0;
			defaultConfigurationName = Release;
		};
		5FAF523D174D4C2000CAC810 /* Build configuration list for PBXNativeTarget "ReactiveCocoaTests-iOS" */ = {
			isa = XCConfigurationList;
			buildConfigurations = (
				5FAF5233174D4C2000CAC810 /* Debug */,
				5FAF5234174D4C2000CAC810 /* Test */,
				5FAF5235174D4C2000CAC810 /* Release */,
				5FAF5236174D4C2000CAC810 /* Profile */,
			);
			defaultConfigurationIsVisible = 0;
			defaultConfigurationName = Release;
		};
		88037F8F15056328001A5B19 /* Build configuration list for PBXNativeTarget "ReactiveCocoa" */ = {
			isa = XCConfigurationList;
			buildConfigurations = (
				88037F9015056328001A5B19 /* Debug */,
				88997CAB1728912B00C569A6 /* Test */,
				88037F9115056328001A5B19 /* Release */,
				D095BDD215CB2F9D00E9BB13 /* Profile */,
			);
			defaultConfigurationIsVisible = 0;
			defaultConfigurationName = Release;
		};
		88CDF7B515000FCE00163A9F /* Build configuration list for PBXProject "ReactiveCocoa" */ = {
			isa = XCConfigurationList;
			buildConfigurations = (
				88CDF7EB15000FCF00163A9F /* Debug */,
				88997CAA1728912B00C569A6 /* Test */,
				88CDF7EC15000FCF00163A9F /* Release */,
				D095BDD115CB2F9D00E9BB13 /* Profile */,
			);
			defaultConfigurationIsVisible = 0;
			defaultConfigurationName = Release;
		};
		88CDF7F015000FCF00163A9F /* Build configuration list for PBXNativeTarget "ReactiveCocoaTests" */ = {
			isa = XCConfigurationList;
			buildConfigurations = (
				88CDF7F115000FCF00163A9F /* Debug */,
				88997CAD1728912B00C569A6 /* Test */,
				88CDF7F215000FCF00163A9F /* Release */,
				D095BDD415CB2F9D00E9BB13 /* Profile */,
			);
			defaultConfigurationIsVisible = 0;
			defaultConfigurationName = Release;
		};
		88F440B3153DAC820097B4C3 /* Build configuration list for PBXNativeTarget "ReactiveCocoa-iOS" */ = {
			isa = XCConfigurationList;
			buildConfigurations = (
				88F440B4153DAC820097B4C3 /* Debug */,
				88997CAC1728912B00C569A6 /* Test */,
				88F440B5153DAC820097B4C3 /* Release */,
				D095BDD315CB2F9D00E9BB13 /* Profile */,
			);
			defaultConfigurationIsVisible = 0;
			defaultConfigurationName = Release;
		};
/* End XCConfigurationList section */
	};
	rootObject = 88CDF7B215000FCE00163A9F /* Project object */;
}<|MERGE_RESOLUTION|>--- conflicted
+++ resolved
@@ -238,17 +238,14 @@
 		D005A259169A3B7D00A9D2DB /* RACBacktrace.h in Headers */ = {isa = PBXBuildFile; fileRef = D02538A115E2D7FB005BACB8 /* RACBacktrace.h */; settings = {ATTRIBUTES = (Public, ); }; };
 		D011F9D01782AFD400EE7E38 /* NSObjectRACAppKitBindingsSpec.m in Sources */ = {isa = PBXBuildFile; fileRef = D011F9CF1782AFD400EE7E38 /* NSObjectRACAppKitBindingsSpec.m */; };
 		D02221621678910900DBD031 /* RACTupleSpec.m in Sources */ = {isa = PBXBuildFile; fileRef = D02221611678910900DBD031 /* RACTupleSpec.m */; };
-<<<<<<< HEAD
 		D028DB87179E616700D1042F /* UITableViewCell+RACSignalSupport.h in Headers */ = {isa = PBXBuildFile; fileRef = D028DB85179E616700D1042F /* UITableViewCell+RACSignalSupport.h */; settings = {ATTRIBUTES = (Public, ); }; };
 		D028DB88179E616700D1042F /* UITableViewCell+RACSignalSupport.m in Sources */ = {isa = PBXBuildFile; fileRef = D028DB86179E616700D1042F /* UITableViewCell+RACSignalSupport.m */; };
-=======
 		D028DB74179E53CB00D1042F /* RACSerialDisposable.h in Headers */ = {isa = PBXBuildFile; fileRef = D028DB72179E53CB00D1042F /* RACSerialDisposable.h */; settings = {ATTRIBUTES = (Public, ); }; };
 		D028DB75179E53CB00D1042F /* RACSerialDisposable.h in Headers */ = {isa = PBXBuildFile; fileRef = D028DB72179E53CB00D1042F /* RACSerialDisposable.h */; settings = {ATTRIBUTES = (Public, ); }; };
 		D028DB76179E53CB00D1042F /* RACSerialDisposable.m in Sources */ = {isa = PBXBuildFile; fileRef = D028DB73179E53CB00D1042F /* RACSerialDisposable.m */; };
 		D028DB77179E53CB00D1042F /* RACSerialDisposable.m in Sources */ = {isa = PBXBuildFile; fileRef = D028DB73179E53CB00D1042F /* RACSerialDisposable.m */; };
 		D028DB7D179E591E00D1042F /* RACSerialDisposableSpec.m in Sources */ = {isa = PBXBuildFile; fileRef = D028DB7C179E591E00D1042F /* RACSerialDisposableSpec.m */; };
 		D028DB7E179E591E00D1042F /* RACSerialDisposableSpec.m in Sources */ = {isa = PBXBuildFile; fileRef = D028DB7C179E591E00D1042F /* RACSerialDisposableSpec.m */; };
->>>>>>> d91a53a9
 		D0307EDF1731AAE100D83211 /* RACTupleSequence.m in Sources */ = {isa = PBXBuildFile; fileRef = D0307EDC1731AAE100D83211 /* RACTupleSequence.m */; };
 		D0307EE01731AAE100D83211 /* RACTupleSequence.m in Sources */ = {isa = PBXBuildFile; fileRef = D0307EDC1731AAE100D83211 /* RACTupleSequence.m */; };
 		D0307EE71731AAF800D83211 /* RACArraySequence.h in Headers */ = {isa = PBXBuildFile; fileRef = D0E967611641EF9C00FCFF06 /* RACArraySequence.h */; settings = {ATTRIBUTES = (Public, ); }; };
@@ -695,14 +692,11 @@
 		D01DB9AE166819B9003E8F7F /* ReactiveCocoaTests-Prefix.pch */ = {isa = PBXFileReference; fileEncoding = 4; lastKnownFileType = sourcecode.c.h; path = "ReactiveCocoaTests-Prefix.pch"; sourceTree = "<group>"; };
 		D02221611678910900DBD031 /* RACTupleSpec.m */ = {isa = PBXFileReference; fileEncoding = 4; lastKnownFileType = sourcecode.c.objc; path = RACTupleSpec.m; sourceTree = "<group>"; };
 		D02538A115E2D7FB005BACB8 /* RACBacktrace.h */ = {isa = PBXFileReference; lastKnownFileType = sourcecode.c.h; path = RACBacktrace.h; sourceTree = "<group>"; };
-<<<<<<< HEAD
 		D028DB85179E616700D1042F /* UITableViewCell+RACSignalSupport.h */ = {isa = PBXFileReference; fileEncoding = 4; lastKnownFileType = sourcecode.c.h; path = "UITableViewCell+RACSignalSupport.h"; sourceTree = "<group>"; };
 		D028DB86179E616700D1042F /* UITableViewCell+RACSignalSupport.m */ = {isa = PBXFileReference; fileEncoding = 4; lastKnownFileType = sourcecode.c.objc; path = "UITableViewCell+RACSignalSupport.m"; sourceTree = "<group>"; };
-=======
 		D028DB72179E53CB00D1042F /* RACSerialDisposable.h */ = {isa = PBXFileReference; fileEncoding = 4; lastKnownFileType = sourcecode.c.h; path = RACSerialDisposable.h; sourceTree = "<group>"; };
 		D028DB73179E53CB00D1042F /* RACSerialDisposable.m */ = {isa = PBXFileReference; fileEncoding = 4; lastKnownFileType = sourcecode.c.objc; path = RACSerialDisposable.m; sourceTree = "<group>"; };
 		D028DB7C179E591E00D1042F /* RACSerialDisposableSpec.m */ = {isa = PBXFileReference; fileEncoding = 4; lastKnownFileType = sourcecode.c.objc; path = RACSerialDisposableSpec.m; sourceTree = "<group>"; };
->>>>>>> d91a53a9
 		D0307EDB1731AAE100D83211 /* RACTupleSequence.h */ = {isa = PBXFileReference; fileEncoding = 4; lastKnownFileType = sourcecode.c.h; path = RACTupleSequence.h; sourceTree = "<group>"; };
 		D0307EDC1731AAE100D83211 /* RACTupleSequence.m */ = {isa = PBXFileReference; fileEncoding = 4; lastKnownFileType = sourcecode.c.objc; path = RACTupleSequence.m; sourceTree = "<group>"; };
 		D041376815D2281C004BBF80 /* RACKVOWrapperSpec.m */ = {isa = PBXFileReference; fileEncoding = 4; lastKnownFileType = sourcecode.c.objc; path = RACKVOWrapperSpec.m; sourceTree = "<group>"; };
